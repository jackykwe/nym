--- conflicted
+++ resolved
@@ -84,11 +84,8 @@
   };
   mix_node: MixNode;
   avg_uptime: number;
-<<<<<<< HEAD
   delegators_number: number;
-=======
   stake_saturation: number;
->>>>>>> d8fed178
 }
 
 export type MixNodeResponse = MixNodeResponseItem[];
