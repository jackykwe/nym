--- conflicted
+++ resolved
@@ -1,12 +1,6 @@
 // Copyright 2021 - Nym Technologies SA <contact@nymtech.net>
 // SPDX-License-Identifier: Apache-2.0
 
-<<<<<<< HEAD
-use std::error::Error;
-use std::str::FromStr;
-
-=======
->>>>>>> c7c6ff03
 use crate::client::config::Config;
 use crate::error::Socks5ClientError;
 use crate::socks;
@@ -73,20 +67,7 @@
             let mut client_config =
                 validator_client::Config::try_from_nym_network_details(&details)
                     .expect("failed to construct validator client config");
-<<<<<<< HEAD
-
-=======
-            let nymd_url = config
-                .get_base()
-                .get_validator_endpoints()
-                .pop()
-                .expect("No nymd validator endpoint provided");
-            let api_url = config
-                .get_base()
-                .get_validator_api_endpoints()
-                .pop()
-                .expect("No validator api endpoint provided");
->>>>>>> c7c6ff03
+
             // overwrite env configuration with config URLs
             client_config = client_config.with_urls(qwerty_validator, val_api);
 
