--- conflicted
+++ resolved
@@ -1,13 +1,9 @@
 // Copyright 2021 - Nym Technologies SA <contact@nymtech.net>
 // SPDX-License-Identifier: Apache-2.0
 
-<<<<<<< HEAD
 use crate::nymd::Coin;
-use cosmrs::tx;
-=======
 use crate::nymd::Gas;
 use cosmrs::{tx, AccountId};
->>>>>>> 1847c8fe
 use serde::{Deserialize, Serialize};
 use std::fmt::{Display, Formatter};
 
@@ -18,10 +14,27 @@
 pub const DEFAULT_SIMULATED_GAS_MULTIPLIER: GasAdjustment = 1.3;
 
 #[derive(Debug, Clone, Serialize, Deserialize)]
+pub struct AutoFeeGrant {
+    pub gas_adjustment: Option<GasAdjustment>,
+    pub payer: AccountId,
+    pub granter: AccountId,
+}
+
+impl Display for AutoFeeGrant {
+    fn fmt(&self, f: &mut Formatter<'_>) -> std::fmt::Result {
+        if let Some(gas_adjustment) = self.gas_adjustment {
+            write!(f, "Feegrant in auto mode with {gas_adjustment} simulated multiplier with {} payer and {} granter", self.payer, self.granter)
+        } else {
+            write!(f, "Feegrant in auto mode with no custom simulated multiplier with {} payer and {} granter", self.payer, self.granter)
+        }
+    }
+}
+
+#[derive(Debug, Clone, Serialize, Deserialize)]
 pub enum Fee {
     Manual(#[serde(with = "sealed::TxFee")] tx::Fee),
     Auto(Option<GasAdjustment>),
-    PayerGranterAuto(Option<GasAdjustment>, Option<AccountId>, Option<AccountId>),
+    PayerGranterAuto(AutoFeeGrant),
 }
 
 impl Display for Fee {
@@ -45,6 +58,7 @@
                 write!(f, "Fee in auto mode with {multiplier} simulated multiplier")
             }
             Fee::Auto(None) => write!(f, "Fee in auto mode with no custom simulated multiplier"),
+            Fee::PayerGranterAuto(auto_feegrant) => write!(f, "{}", auto_feegrant),
         }
     }
 }
@@ -53,7 +67,7 @@
     pub fn try_get_manual_amount(&self) -> Option<Vec<Coin>> {
         match self {
             Fee::Manual(tx_fee) => Some(tx_fee.amount.iter().cloned().map(Into::into).collect()),
-            Fee::Auto(_) => None,
+            _ => None,
         }
     }
 }
