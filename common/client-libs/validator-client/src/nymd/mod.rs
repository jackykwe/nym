// Copyright 2021 - Nym Technologies SA <contact@nymtech.net>
// SPDX-License-Identifier: Apache-2.0

use crate::nymd::cosmwasm_client::signing_client;
use crate::nymd::cosmwasm_client::types::{
    Account, ChangeAdminResult, ContractCodeId, ExecuteResult, InstantiateOptions,
    InstantiateResult, MigrateResult, SequenceResponse, SimulateResponse, UploadResult,
};
use crate::nymd::error::NymdError;
use crate::nymd::fee::DEFAULT_SIMULATED_GAS_MULTIPLIER;
use crate::nymd::wallet::DirectSecp256k1HdWallet;
use cosmrs::cosmwasm;
use cosmrs::rpc::Error as TendermintRpcError;
use cosmrs::rpc::HttpClientUrl;
use cosmrs::tx::Msg;
use cosmwasm_std::Uint128;
use execute::execute;
use mixnet_contract_common::mixnode::DelegationEvent;
use mixnet_contract_common::{
    ContractStateParams, Delegation, ExecuteMsg, Gateway, GatewayBond, GatewayBondResponse,
    GatewayOwnershipResponse, IdentityKey, Interval, LayerDistribution, MixNode, MixNodeBond,
    MixOwnershipResponse, MixnetContractVersion, MixnodeBondResponse,
    MixnodeRewardingStatusResponse, PagedDelegatorDelegationsResponse, PagedGatewayResponse,
    PagedMixDelegationsResponse, PagedMixnodeResponse, PagedRewardedSetResponse, QueryMsg,
    RewardedSetUpdateDetails,
};
use serde::Serialize;
use std::convert::TryInto;
use vesting_contract_common::ExecuteMsg as VestingExecuteMsg;
use vesting_contract_common::QueryMsg as VestingQueryMsg;

pub use crate::nymd::cosmwasm_client::client::CosmWasmClient;
pub use crate::nymd::cosmwasm_client::signing_client::SigningCosmWasmClient;
pub use crate::nymd::fee::Fee;
pub use coin::Coin;
pub use cosmrs::bank::MsgSend;
pub use cosmrs::rpc::endpoint::tx::Response as TxResponse;
pub use cosmrs::rpc::endpoint::validators::Response as ValidatorResponse;
pub use cosmrs::rpc::HttpClient as QueryNymdClient;
pub use cosmrs::rpc::Paging;
pub use cosmrs::tendermint::abci::responses::{DeliverTx, Event};
pub use cosmrs::tendermint::abci::tag::Tag;
pub use cosmrs::tendermint::block::Height;
pub use cosmrs::tendermint::hash;
pub use cosmrs::tendermint::validator::Info as TendermintValidatorInfo;
pub use cosmrs::tendermint::Time as TendermintTime;
pub use cosmrs::tx::{self, Gas};
pub use cosmrs::Coin as CosmosCoin;
pub use cosmrs::{bip32, AccountId, Decimal, Denom};
pub use cosmwasm_std::Coin as CosmWasmCoin;
pub use fee::{gas_price::GasPrice, GasAdjustable, GasAdjustment};
use network_defaults::{ChainDetails, NymNetworkDetails};
pub use signing_client::Client as SigningNymdClient;
pub use traits::{VestingQueryClient, VestingSigningClient};

pub mod coin;
pub mod cosmwasm_client;
pub mod error;
pub mod fee;
pub mod traits;
pub mod wallet;

#[derive(Debug, Clone)]
pub struct Config {
    pub(crate) chain_details: ChainDetails,

    // I'd love to have used `NymContracts` struct directly here instead,
    // however, I'd really prefer to use something more strongly typed (i.e. AccountId vs String)
    pub(crate) mixnet_contract_address: Option<AccountId>,
    pub(crate) vesting_contract_address: Option<AccountId>,
    pub(crate) bandwidth_claim_contract_address: Option<AccountId>,
    pub(crate) coconut_bandwidth_contract_address: Option<AccountId>,
    pub(crate) multisig_contract_address: Option<AccountId>,
    // TODO: add this in later commits
    // pub(crate) gas_price: GasPrice,
}

impl Config {
    fn parse_optional_account(
        raw: Option<&String>,
        expected_prefix: &str,
    ) -> Result<Option<AccountId>, NymdError> {
        if let Some(address) = raw {
            let parsed: AccountId = address
                .parse()
                .map_err(|_| NymdError::MalformedAccountAddress(address.clone()))?;
            if parsed.prefix() != expected_prefix {
                Err(NymdError::UnexpectedBech32Prefix {
                    got: parsed.prefix().into(),
                    expected: expected_prefix.into(),
                })
            } else {
                Ok(Some(parsed))
            }
        } else {
            Ok(None)
        }
    }

    pub fn try_from_nym_network_details(details: &NymNetworkDetails) -> Result<Self, NymdError> {
        let prefix = &details.chain_details.bech32_account_prefix;
        Ok(Config {
            chain_details: details.chain_details.clone(),
            mixnet_contract_address: Self::parse_optional_account(
                details.contracts.mixnet_contract_address.as_ref(),
                prefix,
            )?,
            vesting_contract_address: Self::parse_optional_account(
                details.contracts.vesting_contract_address.as_ref(),
                prefix,
            )?,
            bandwidth_claim_contract_address: Self::parse_optional_account(
                details.contracts.bandwidth_claim_contract_address.as_ref(),
                prefix,
            )?,
            coconut_bandwidth_contract_address: Self::parse_optional_account(
                details
                    .contracts
                    .coconut_bandwidth_contract_address
                    .as_ref(),
                prefix,
            )?,
            multisig_contract_address: Self::parse_optional_account(
                details.contracts.multisig_contract_address.as_ref(),
                prefix,
            )?,
        })
    }
}

#[derive(Debug)]
pub struct NymdClient<C> {
    client: C,
    config: Config,
    client_address: Option<Vec<AccountId>>,
    simulated_gas_multiplier: f32,
}

impl NymdClient<QueryNymdClient> {
    pub fn connect<U>(config: Config, endpoint: U) -> Result<NymdClient<QueryNymdClient>, NymdError>
    where
        U: TryInto<HttpClientUrl, Error = TendermintRpcError>,
    {
        Ok(NymdClient {
            client: QueryNymdClient::new(endpoint)?,
            config,
            client_address: None,
            simulated_gas_multiplier: DEFAULT_SIMULATED_GAS_MULTIPLIER,
        })
    }
}

impl NymdClient<SigningNymdClient> {
    // maybe the wallet could be made into a generic, but for now, let's just have this one implementation
    pub fn connect_with_signer<U: Clone>(
        config: Config,
        network: config::defaults::all::Network,
        endpoint: U,
        signer: DirectSecp256k1HdWallet,
        gas_price: Option<GasPrice>,
    ) -> Result<NymdClient<SigningNymdClient>, NymdError>
    where
        U: TryInto<HttpClientUrl, Error = TendermintRpcError>,
    {
<<<<<<< HEAD
        let denom = network.mix_denom().base;
=======
        let denom = network.base_mix_denom();
>>>>>>> 1847c8fe
        let client_address = signer
            .try_derive_accounts()?
            .into_iter()
            .map(|account| account.address)
            .collect();
        let gas_price = gas_price.unwrap_or(GasPrice::new_with_default_price(&denom)?);

        Ok(NymdClient {
            client: SigningNymdClient::connect_with_signer(endpoint, signer, gas_price)?,
            config,
            client_address: Some(client_address),
            simulated_gas_multiplier: DEFAULT_SIMULATED_GAS_MULTIPLIER,
        })
    }

    pub fn connect_with_mnemonic<U: Clone>(
        config: Config,
        endpoint: U,
        mnemonic: bip39::Mnemonic,
        gas_price: Option<GasPrice>,
    ) -> Result<NymdClient<SigningNymdClient>, NymdError>
    where
        U: TryInto<HttpClientUrl, Error = TendermintRpcError>,
    {
<<<<<<< HEAD
        let prefix = network.bech32_prefix();
        let denom = network.mix_denom().base;
=======
        let prefix = &config.chain_details.bech32_account_prefix;
        let denom = &config.chain_details.mix_denom.base;
>>>>>>> 1847c8fe
        let wallet = DirectSecp256k1HdWallet::from_mnemonic(prefix, mnemonic)?;
        let client_address = wallet
            .try_derive_accounts()?
            .into_iter()
            .map(|account| account.address)
            .collect();
        let gas_price = gas_price.unwrap_or(GasPrice::new_with_default_price(denom)?);

        Ok(NymdClient {
            client: SigningNymdClient::connect_with_signer(endpoint, wallet, gas_price)?,
            config,
            client_address: Some(client_address),
            simulated_gas_multiplier: DEFAULT_SIMULATED_GAS_MULTIPLIER,
        })
    }
}

impl<C> NymdClient<C> {
    pub fn current_config(&self) -> &Config {
        &self.config
    }

    pub fn set_mixnet_contract_address(&mut self, address: AccountId) {
        self.config.mixnet_contract_address = Some(address);
    }

    pub fn set_vesting_contract_address(&mut self, address: AccountId) {
        self.config.vesting_contract_address = Some(address);
    }

    pub fn set_bandwidth_claim_contract_address(&mut self, address: AccountId) {
        self.config.bandwidth_claim_contract_address = Some(address);
    }

    pub fn set_coconut_bandwidth_contract_address(&mut self, address: AccountId) {
        self.config.coconut_bandwidth_contract_address = Some(address);
    }

    pub fn set_multisig_contract_address(&mut self, address: AccountId) {
        self.config.multisig_contract_address = Some(address);
    }

    // TODO: this should get changed into Result<&AccountId, NymdError> (or Option<&AccountId> in future commits
    // note: what unwrap is doing here is just moving a failure that would have normally
    // occurred in `connect` when attempting to parse an empty address,
    // so it's not introducing new source of failure (just moves it)
    pub fn mixnet_contract_address(&self) -> &AccountId {
        self.config.mixnet_contract_address.as_ref().unwrap()
    }

    // TODO: this should get changed into Result<&AccountId, NymdError> (or Option<&AccountId> in future commits
    // note: what unwrap is doing here is just moving a failure that would have normally
    // occurred in `connect` when attempting to parse an empty address,
    // so it's not introducing new source of failure (just moves it)
    pub fn vesting_contract_address(&self) -> &AccountId {
        self.config.vesting_contract_address.as_ref().unwrap()
    }

    // TODO: this should get changed into Result<&AccountId, NymdError> (or Option<&AccountId> in future commits
    // note: what unwrap is doing here is just moving a failure that would have normally
    // occurred in `connect` when attempting to parse an empty address,
    // so it's not introducing new source of failure (just moves it)
    pub fn bandwidth_claim_contract_address(&self) -> &AccountId {
        self.config
            .bandwidth_claim_contract_address
            .as_ref()
            .unwrap()
    }

    // TODO: this should get changed into Result<&AccountId, NymdError> (or Option<&AccountId> in future commits
    // note: what unwrap is doing here is just moving a failure that would have normally
    // occurred in `connect` when attempting to parse an empty address,
    // so it's not introducing new source of failure (just moves it)
    pub fn coconut_bandwidth_contract_address(&self) -> &AccountId {
        self.config
            .coconut_bandwidth_contract_address
            .as_ref()
            .unwrap()
    }

    // TODO: this should get changed into Result<&AccountId, NymdError> (or Option<&AccountId> in future commits
    // note: what unwrap is doing here is just moving a failure that would have normally
    // occurred in `connect` when attempting to parse an empty address,
    // so it's not introducing new source of failure (just moves it)
    pub fn multisig_contract_address(&self) -> &AccountId {
        self.config.multisig_contract_address.as_ref().unwrap()
    }

    pub fn set_simulated_gas_multiplier(&mut self, multiplier: f32) {
        self.simulated_gas_multiplier = multiplier;
    }

    pub fn wrap_contract_execute_message<M>(
        &self,
        contract_address: &AccountId,
        msg: &M,
        funds: Vec<Coin>,
    ) -> Result<cosmwasm::MsgExecuteContract, NymdError>
    where
        C: SigningCosmWasmClient,
        M: ?Sized + Serialize,
    {
        Ok(cosmwasm::MsgExecuteContract {
            sender: self.address().clone(),
            contract: contract_address.clone(),
            msg: serde_json::to_vec(msg)?,
            funds: funds.into_iter().map(Into::into).collect(),
        })
    }

    pub fn address(&self) -> &AccountId
    where
        C: SigningCosmWasmClient,
    {
        // if this is a signing client (as required by the trait bound), it must have the address set
        &self.client_address.as_ref().unwrap()[0]
    }

    pub fn gas_price(&self) -> &GasPrice
    where
        C: SigningCosmWasmClient,
    {
        self.client.gas_price()
    }

    pub fn gas_adjustment(&self) -> GasAdjustment {
        self.simulated_gas_multiplier
    }

    pub async fn account_sequence(&self) -> Result<SequenceResponse, NymdError>
    where
        C: SigningCosmWasmClient + Sync,
    {
        self.client.get_sequence(self.address()).await
    }

    pub async fn get_account_details(
        &self,
        address: &AccountId,
    ) -> Result<Option<Account>, NymdError>
    where
        C: SigningCosmWasmClient + Sync,
    {
        self.client.get_account(address).await
    }

    pub async fn get_current_block_timestamp(&self) -> Result<TendermintTime, NymdError>
    where
        C: CosmWasmClient + Sync,
    {
        self.get_block_timestamp(None).await
    }

    pub async fn get_block_timestamp(
        &self,
        height: Option<u32>,
    ) -> Result<TendermintTime, NymdError>
    where
        C: CosmWasmClient + Sync,
    {
        Ok(self.client.get_block(height).await?.block.header.time)
    }

    pub async fn get_current_block_height(&self) -> Result<Height, NymdError>
    where
        C: CosmWasmClient + Sync,
    {
        self.client.get_height().await
    }

    /// Obtains the hash of a block specified by the provided height.
    ///
    /// # Arguments
    ///
    /// * `height`: height of the block for which we want to obtain the hash.
    pub async fn get_block_hash(&self, height: u32) -> Result<hash::Hash, NymdError>
    where
        C: CosmWasmClient + Sync,
    {
        self.client
            .get_block(Some(height))
            .await
            .map(|block| block.block_id.hash)
    }

    pub async fn get_validators(
        &self,
        height: u64,
        paging: Paging,
    ) -> Result<ValidatorResponse, NymdError>
    where
        C: CosmWasmClient + Sync,
    {
        Ok(self.client.validators(height as u32, paging).await?)
    }

    pub async fn get_balance(
        &self,
        address: &AccountId,
        denom: String,
    ) -> Result<Option<Coin>, NymdError>
    where
        C: CosmWasmClient + Sync,
    {
        self.client.get_balance(address, denom).await
    }

    pub async fn get_tx(&self, id: tx::Hash) -> Result<TxResponse, NymdError>
    where
        C: CosmWasmClient + Sync,
    {
        self.client.get_tx(id).await
    }

    pub async fn get_total_supply(&self) -> Result<Vec<Coin>, NymdError>
    where
        C: CosmWasmClient + Sync,
    {
        self.client.get_total_supply().await
    }

    pub async fn get_contract_settings(&self) -> Result<ContractStateParams, NymdError>
    where
        C: CosmWasmClient + Sync,
    {
        let request = QueryMsg::StateParams {};
        self.client
            .query_contract_smart(self.mixnet_contract_address(), &request)
            .await
    }

    pub async fn get_operator_rewards(&self, address: String) -> Result<Uint128, NymdError>
    where
        C: CosmWasmClient + Sync,
    {
        let request = QueryMsg::QueryOperatorReward { address };
        self.client
            .query_contract_smart(self.mixnet_contract_address(), &request)
            .await
    }

    pub async fn vesting_get_locked_pledge_cap(&self) -> Result<Uint128, NymdError>
    where
        C: CosmWasmClient + Sync,
    {
        let request = VestingQueryMsg::GetLockedPledgeCap {};
        self.client
            .query_contract_smart(self.vesting_contract_address(), &request)
            .await
    }

    pub async fn get_delegator_rewards(
        &self,
        address: String,
        mix_identity: IdentityKey,
        proxy: Option<String>,
    ) -> Result<Uint128, NymdError>
    where
        C: CosmWasmClient + Sync,
    {
        let request = QueryMsg::QueryDelegatorReward {
            address,
            mix_identity,
            proxy,
        };
        self.client
            .query_contract_smart(self.mixnet_contract_address(), &request)
            .await
    }

    pub async fn get_pending_delegation_events(
        &self,
        owner_address: String,
        proxy_address: Option<String>,
    ) -> Result<Vec<DelegationEvent>, NymdError>
    where
        C: CosmWasmClient + Sync,
    {
        let request = QueryMsg::GetPendingDelegationEvents {
            owner_address,
            proxy_address,
        };
        self.client
            .query_contract_smart(self.mixnet_contract_address(), &request)
            .await
    }

    pub async fn get_current_epoch(&self) -> Result<Interval, NymdError>
    where
        C: CosmWasmClient + Sync,
    {
        let request = QueryMsg::GetCurrentEpoch {};
        self.client
            .query_contract_smart(self.mixnet_contract_address(), &request)
            .await
    }

    pub async fn get_current_operator_cost(&self) -> Result<u64, NymdError>
    where
        C: CosmWasmClient + Sync,
    {
        let request = QueryMsg::GetCurrentOperatorCost {};
        self.client
            .query_contract_smart(self.mixnet_contract_address(), &request)
            .await
    }

    pub async fn get_mixnet_contract_version(&self) -> Result<MixnetContractVersion, NymdError>
    where
        C: CosmWasmClient + Sync,
    {
        let request = QueryMsg::GetContractVersion {};
        self.client
            .query_contract_smart(self.mixnet_contract_address(), &request)
            .await
    }

    pub async fn get_rewarding_status(
        &self,
        mix_identity: mixnet_contract_common::IdentityKey,
        interval_id: u32,
    ) -> Result<MixnodeRewardingStatusResponse, NymdError>
    where
        C: CosmWasmClient + Sync,
    {
        let request = QueryMsg::GetRewardingStatus {
            mix_identity,
            interval_id,
        };
        self.client
            .query_contract_smart(self.mixnet_contract_address(), &request)
            .await
    }

    pub async fn query_current_rewarded_set_height(&self) -> Result<u64, NymdError>
    where
        C: CosmWasmClient + Sync,
    {
        let request = QueryMsg::GetCurrentRewardedSetHeight {};
        self.client
            .query_contract_smart(self.mixnet_contract_address(), &request)
            .await
    }

    pub async fn query_current_rewarded_set_update_details(
        &self,
    ) -> Result<RewardedSetUpdateDetails, NymdError>
    where
        C: CosmWasmClient + Sync,
    {
        let request = QueryMsg::GetRewardedSetUpdateDetails {};
        self.client
            .query_contract_smart(self.mixnet_contract_address(), &request)
            .await
    }

    pub async fn get_rewarded_set_identities_paged(
        &self,
        start_after: Option<IdentityKey>,
        page_limit: Option<u32>,
        height: Option<u64>,
    ) -> Result<PagedRewardedSetResponse, NymdError>
    where
        C: CosmWasmClient + Sync,
    {
        let request = QueryMsg::GetRewardedSet {
            height,
            start_after,
            limit: page_limit,
        };

        self.client
            .query_contract_smart(self.mixnet_contract_address(), &request)
            .await
    }

    pub async fn get_layer_distribution(&self) -> Result<LayerDistribution, NymdError>
    where
        C: CosmWasmClient + Sync,
    {
        let request = QueryMsg::LayerDistribution {};
        self.client
            .query_contract_smart(self.mixnet_contract_address(), &request)
            .await
    }

    pub async fn get_reward_pool(&self) -> Result<Uint128, NymdError>
    where
        C: CosmWasmClient + Sync,
    {
        let request = QueryMsg::GetRewardPool {};
        self.client
            .query_contract_smart(self.mixnet_contract_address(), &request)
            .await
    }

    pub async fn get_circulating_supply(&self) -> Result<Uint128, NymdError>
    where
        C: CosmWasmClient + Sync,
    {
        let request = QueryMsg::GetCirculatingSupply {};
        self.client
            .query_contract_smart(self.mixnet_contract_address(), &request)
            .await
    }

    pub async fn get_sybil_resistance_percent(&self) -> Result<u8, NymdError>
    where
        C: CosmWasmClient + Sync,
    {
        let request = QueryMsg::GetSybilResistancePercent {};
        self.client
            .query_contract_smart(self.mixnet_contract_address(), &request)
            .await
    }

    pub async fn get_active_set_work_factor(&self) -> Result<u8, NymdError>
    where
        C: CosmWasmClient + Sync,
    {
        let request = QueryMsg::GetActiveSetWorkFactor {};
        self.client
            .query_contract_smart(self.mixnet_contract_address(), &request)
            .await
    }

    pub async fn get_interval_reward_percent(&self) -> Result<u8, NymdError>
    where
        C: CosmWasmClient + Sync,
    {
        let request = QueryMsg::GetIntervalRewardPercent {};
        self.client
            .query_contract_smart(self.mixnet_contract_address(), &request)
            .await
    }

    pub async fn get_epochs_in_interval(&self) -> Result<u64, NymdError>
    where
        C: CosmWasmClient + Sync,
    {
        let request = QueryMsg::GetEpochsInInterval {};
        self.client
            .query_contract_smart(self.mixnet_contract_address(), &request)
            .await
    }

    /// Checks whether there is a bonded mixnode associated with the provided client's address
    pub async fn owns_mixnode(&self, address: &AccountId) -> Result<Option<MixNodeBond>, NymdError>
    where
        C: CosmWasmClient + Sync,
    {
        let request = QueryMsg::OwnsMixnode {
            address: address.to_string(),
        };
        let response: MixOwnershipResponse = self
            .client
            .query_contract_smart(self.mixnet_contract_address(), &request)
            .await?;
        Ok(response.mixnode)
    }

    /// Checks whether there is a bonded gateway associated with the provided client's address
    pub async fn owns_gateway(&self, address: &AccountId) -> Result<Option<GatewayBond>, NymdError>
    where
        C: CosmWasmClient + Sync,
    {
        let request = QueryMsg::OwnsGateway {
            address: address.to_string(),
        };
        let response: GatewayOwnershipResponse = self
            .client
            .query_contract_smart(self.mixnet_contract_address(), &request)
            .await?;
        Ok(response.gateway)
    }

    /// Checks whether there is a bonded mixnode associated with the provided identity key
    pub async fn get_mixnode_bond(
        &self,
        identity: IdentityKey,
    ) -> Result<Option<MixNodeBond>, NymdError>
    where
        C: CosmWasmClient + Sync,
    {
        let request = QueryMsg::GetMixnodeBond { identity };
        let response: MixnodeBondResponse = self
            .client
            .query_contract_smart(self.mixnet_contract_address(), &request)
            .await?;
        Ok(response.mixnode)
    }

    /// Checks whether there is a bonded gateway associated with the provided identity key
    pub async fn get_gateway_bond(
        &self,
        identity: IdentityKey,
    ) -> Result<Option<GatewayBond>, NymdError>
    where
        C: CosmWasmClient + Sync,
    {
        let request = QueryMsg::GetGatewayBond { identity };
        let response: GatewayBondResponse = self
            .client
            .query_contract_smart(self.mixnet_contract_address(), &request)
            .await?;
        Ok(response.gateway)
    }

    pub async fn get_mixnodes_paged(
        &self,
        start_after: Option<IdentityKey>,
        page_limit: Option<u32>,
    ) -> Result<PagedMixnodeResponse, NymdError>
    where
        C: CosmWasmClient + Sync,
    {
        let request = QueryMsg::GetMixNodes {
            start_after,
            limit: page_limit,
        };
        self.client
            .query_contract_smart(self.mixnet_contract_address(), &request)
            .await
    }

    pub async fn get_gateways_paged(
        &self,
        start_after: Option<IdentityKey>,
        page_limit: Option<u32>,
    ) -> Result<PagedGatewayResponse, NymdError>
    where
        C: CosmWasmClient + Sync,
    {
        let request = QueryMsg::GetGateways {
            start_after,
            limit: page_limit,
        };
        self.client
            .query_contract_smart(self.mixnet_contract_address(), &request)
            .await
    }

    /// Gets list of all delegations towards particular mixnode on particular page.
    pub async fn get_mix_delegations_paged(
        &self,
        mix_identity: IdentityKey,
        start_after: Option<(String, u64)>,
        page_limit: Option<u32>,
    ) -> Result<PagedMixDelegationsResponse, NymdError>
    where
        C: CosmWasmClient + Sync,
    {
        let request = QueryMsg::GetMixnodeDelegations {
            mix_identity: mix_identity.to_owned(),
            start_after,
            limit: page_limit,
        };
        self.client
            .query_contract_smart(self.mixnet_contract_address(), &request)
            .await
    }

    /// Gets list of all the mixnodes on which a particular address delegated.
    pub async fn get_delegator_delegations_paged(
        &self,
        delegator: String,
        start_after: Option<IdentityKey>,
        page_limit: Option<u32>,
    ) -> Result<PagedDelegatorDelegationsResponse, NymdError>
    where
        C: CosmWasmClient + Sync,
    {
        let request = QueryMsg::GetDelegatorDelegations {
            delegator,
            start_after,
            limit: page_limit,
        };
        self.client
            .query_contract_smart(self.mixnet_contract_address(), &request)
            .await
    }

    /// Checks value of delegation of given client towards particular mixnode.
    pub async fn get_delegation_details(
        &self,
        mix_identity: IdentityKey,
        delegator: &AccountId,
        proxy: Option<String>,
    ) -> Result<Delegation, NymdError>
    where
        C: CosmWasmClient + Sync,
    {
        let request = QueryMsg::GetDelegationDetails {
            mix_identity,
            delegator: delegator.to_string(),
            proxy,
        };
        self.client
            .query_contract_smart(self.mixnet_contract_address(), &request)
            .await
    }

    pub async fn simulate<I, M>(&self, messages: I) -> Result<SimulateResponse, NymdError>
    where
        C: SigningCosmWasmClient + Sync,
        I: IntoIterator<Item = M> + Send,
        M: Msg,
    {
        self.client
            .simulate(
                self.address(),
                messages
                    .into_iter()
                    .map(|msg| msg.into_any())
                    .collect::<Result<Vec<_>, _>>()
                    .map_err(|_| {
                        NymdError::SerializationError("custom simulate messages".to_owned())
                    })?,
                "simulating execution of transactions",
            )
            .await
    }

    /// Send funds from one address to another
    pub async fn send(
        &self,
        recipient: &AccountId,
        amount: Vec<Coin>,
        memo: impl Into<String> + Send + 'static,
        fee: Option<Fee>,
    ) -> Result<TxResponse, NymdError>
    where
        C: SigningCosmWasmClient + Sync,
    {
        let fee = fee.unwrap_or(Fee::Auto(Some(self.simulated_gas_multiplier)));
        self.client
            .send_tokens(self.address(), recipient, amount, fee, memo)
            .await
    }

    /// Send funds from one address to multiple others
    pub async fn send_multiple(
        &self,
        msgs: Vec<(AccountId, Vec<Coin>)>,
        memo: impl Into<String> + Send + 'static,
        fee: Option<Fee>,
    ) -> Result<TxResponse, NymdError>
    where
        C: SigningCosmWasmClient + Sync,
    {
        let fee = fee.unwrap_or(Fee::Auto(Some(self.simulated_gas_multiplier)));
        self.client
            .send_tokens_multiple(self.address(), msgs, fee, memo)
            .await
    }

    pub async fn execute<M>(
        &self,
        contract_address: &AccountId,
        msg: &M,
        fee: Fee,
        memo: impl Into<String> + Send + 'static,
        funds: Vec<Coin>,
    ) -> Result<ExecuteResult, NymdError>
    where
        C: SigningCosmWasmClient + Sync,
        M: ?Sized + Serialize + Sync,
    {
        self.client
            .execute(self.address(), contract_address, msg, fee, memo, funds)
            .await
    }

    pub async fn execute_multiple<I, M>(
        &self,
        contract_address: &AccountId,
        msgs: I,
        fee: Fee,
        memo: impl Into<String> + Send + 'static,
    ) -> Result<ExecuteResult, NymdError>
    where
        C: SigningCosmWasmClient + Sync,
        I: IntoIterator<Item = (M, Vec<Coin>)> + Send,
        M: Serialize,
    {
        self.client
            .execute_multiple(self.address(), contract_address, msgs, fee, memo)
            .await
    }

    pub async fn upload(
        &self,
        wasm_code: Vec<u8>,
        memo: impl Into<String> + Send + 'static,
        fee: Option<Fee>,
    ) -> Result<UploadResult, NymdError>
    where
        C: SigningCosmWasmClient + Sync,
    {
        let fee = fee.unwrap_or(Fee::Auto(Some(self.simulated_gas_multiplier)));
        self.client
            .upload(self.address(), wasm_code, fee, memo)
            .await
    }

    pub async fn instantiate<M>(
        &self,
        code_id: ContractCodeId,
        msg: &M,
        label: String,
        memo: impl Into<String> + Send + 'static,
        options: Option<InstantiateOptions>,
        fee: Option<Fee>,
    ) -> Result<InstantiateResult, NymdError>
    where
        C: SigningCosmWasmClient + Sync,
        M: ?Sized + Serialize + Sync,
    {
        let fee = fee.unwrap_or(Fee::Auto(Some(self.simulated_gas_multiplier)));
        self.client
            .instantiate(self.address(), code_id, msg, label, fee, memo, options)
            .await
    }

    pub async fn update_admin(
        &self,
        contract_address: &AccountId,
        new_admin: &AccountId,
        memo: impl Into<String> + Send + 'static,
        fee: Option<Fee>,
    ) -> Result<ChangeAdminResult, NymdError>
    where
        C: SigningCosmWasmClient + Sync,
    {
        let fee = fee.unwrap_or(Fee::Auto(Some(self.simulated_gas_multiplier)));
        self.client
            .update_admin(self.address(), contract_address, new_admin, fee, memo)
            .await
    }

    pub async fn clear_admin(
        &self,
        contract_address: &AccountId,
        memo: impl Into<String> + Send + 'static,
        fee: Option<Fee>,
    ) -> Result<ChangeAdminResult, NymdError>
    where
        C: SigningCosmWasmClient + Sync,
    {
        let fee = fee.unwrap_or(Fee::Auto(Some(self.simulated_gas_multiplier)));
        self.client
            .clear_admin(self.address(), contract_address, fee, memo)
            .await
    }

    pub async fn migrate<M>(
        &self,
        contract_address: &AccountId,
        code_id: ContractCodeId,
        msg: &M,
        memo: impl Into<String> + Send + 'static,
        fee: Option<Fee>,
    ) -> Result<MigrateResult, NymdError>
    where
        C: SigningCosmWasmClient + Sync,
        M: ?Sized + Serialize + Sync,
    {
        let fee = fee.unwrap_or(Fee::Auto(Some(self.simulated_gas_multiplier)));
        self.client
            .migrate(self.address(), contract_address, code_id, fee, msg, memo)
            .await
    }

    #[execute("mixnet")]
    fn _compound_operator_reward(&self, fee: Option<Fee>) -> (ExecuteMsg, Option<Fee>)
    where
        C: SigningCosmWasmClient + Sync,
    {
        (ExecuteMsg::CompoundOperatorReward {}, fee)
    }

    #[execute("mixnet")]
    fn _claim_operator_reward(&self, fee: Option<Fee>) -> (ExecuteMsg, Option<Fee>)
    where
        C: SigningCosmWasmClient + Sync,
    {
        (ExecuteMsg::ClaimOperatorReward {}, fee)
    }

    #[execute("mixnet")]
    fn _compound_delegator_reward(
        &self,
        mix_identity: IdentityKey,
        fee: Option<Fee>,
    ) -> (ExecuteMsg, Option<Fee>)
    where
        C: SigningCosmWasmClient + Sync,
    {
        (ExecuteMsg::CompoundDelegatorReward { mix_identity }, fee)
    }

    #[execute("mixnet")]
    fn _claim_delegator_reward(
        &self,
        mix_identity: IdentityKey,
        fee: Option<Fee>,
    ) -> (ExecuteMsg, Option<Fee>)
    where
        C: SigningCosmWasmClient + Sync,
    {
        (ExecuteMsg::ClaimDelegatorReward { mix_identity }, fee)
    }

    #[execute("vesting")]
    fn _vesting_compound_delegator_reward(
        &self,
        mix_identity: IdentityKey,
        fee: Option<Fee>,
    ) -> (VestingExecuteMsg, Option<Fee>)
    where
        C: SigningCosmWasmClient + Sync,
    {
        (
            VestingExecuteMsg::CompoundDelegatorReward { mix_identity },
            fee,
        )
    }

    #[execute("vesting")]
    fn _vesting_claim_operator_reward(&self, fee: Option<Fee>) -> (VestingExecuteMsg, Option<Fee>)
    where
        C: SigningCosmWasmClient + Sync,
    {
        (VestingExecuteMsg::ClaimOperatorReward {}, fee)
    }

    #[execute("vesting")]
    fn _vesting_compound_operator_reward(
        &self,
        fee: Option<Fee>,
    ) -> (VestingExecuteMsg, Option<Fee>)
    where
        C: SigningCosmWasmClient + Sync,
    {
        (VestingExecuteMsg::CompoundOperatorReward {}, fee)
    }

    #[execute("vesting")]
    fn _vesting_claim_delegator_reward(
        &self,
        mix_identity: IdentityKey,
        fee: Option<Fee>,
    ) -> (VestingExecuteMsg, Option<Fee>)
    where
        C: SigningCosmWasmClient + Sync,
    {
        (
            VestingExecuteMsg::ClaimDelegatorReward { mix_identity },
            fee,
        )
    }

    #[execute("vesting")]
    fn _vesting_update_locked_pledge_cap(
        &self,
        amount: Uint128,
        fee: Option<Fee>,
    ) -> (VestingExecuteMsg, Option<Fee>)
    where
        C: SigningCosmWasmClient + Sync,
    {
        (VestingExecuteMsg::UpdateLockedPledgeCap { amount }, fee)
    }

    /// Announce a mixnode, paying a fee.
    pub async fn bond_mixnode(
        &self,
        mixnode: MixNode,
        owner_signature: String,
        pledge: Coin,
        fee: Option<Fee>,
    ) -> Result<ExecuteResult, NymdError>
    where
        C: SigningCosmWasmClient + Sync,
    {
        let fee = fee.unwrap_or(Fee::Auto(Some(self.simulated_gas_multiplier)));

        let req = ExecuteMsg::BondMixnode {
            mix_node: mixnode,
            owner_signature,
        };
        self.client
            .execute(
                self.address(),
                self.mixnet_contract_address(),
                &req,
                fee,
                "Bonding mixnode from rust!",
                vec![pledge],
            )
            .await
    }

    /// Announce a mixnode on behalf of the owner, paying a fee.
    pub async fn bond_mixnode_on_behalf(
        &self,
        mixnode: MixNode,
        owner: String,
        owner_signature: String,
        pledge: Coin,
        fee: Option<Fee>,
    ) -> Result<ExecuteResult, NymdError>
    where
        C: SigningCosmWasmClient + Sync,
    {
        let fee = fee.unwrap_or(Fee::Auto(Some(self.simulated_gas_multiplier)));

        let req = ExecuteMsg::BondMixnodeOnBehalf {
            mix_node: mixnode,
            owner,
            owner_signature,
        };
        self.client
            .execute(
                self.address(),
                self.mixnet_contract_address(),
                &req,
                fee,
                "Bonding mixnode on behalf from rust!",
                vec![pledge],
            )
            .await
    }

    /// Announce multiple mixnodes on behalf of other owners, paying a fee.
    pub async fn bond_multiple_mixnodes_on_behalf(
        &self,
        mixnode_bonds_with_sigs: Vec<(MixNodeBond, String)>,
        fee: Option<Fee>,
    ) -> Result<ExecuteResult, NymdError>
    where
        C: SigningCosmWasmClient + Sync,
    {
        let fee = fee.unwrap_or(Fee::Auto(Some(self.simulated_gas_multiplier)));

        let reqs: Vec<(ExecuteMsg, Vec<Coin>)> = mixnode_bonds_with_sigs
            .into_iter()
            .map(|(bond, owner_signature)| {
                (
                    ExecuteMsg::BondMixnodeOnBehalf {
                        mix_node: bond.mix_node,
                        owner: bond.owner.to_string(),
                        owner_signature,
                    },
                    vec![bond.pledge_amount.into()],
                )
            })
            .collect();

        self.client
            .execute_multiple(
                self.address(),
                self.mixnet_contract_address(),
                reqs,
                fee,
                "Bonding multiple mixnodes on behalf from rust!",
            )
            .await
    }

    /// Unbond a mixnode, removing it from the network and reclaiming staked coins
    pub async fn unbond_mixnode(&self, fee: Option<Fee>) -> Result<ExecuteResult, NymdError>
    where
        C: SigningCosmWasmClient + Sync,
    {
        let fee = fee.unwrap_or(Fee::Auto(Some(self.simulated_gas_multiplier)));

        let req = ExecuteMsg::UnbondMixnode {};
        self.client
            .execute(
                self.address(),
                self.mixnet_contract_address(),
                &req,
                fee,
                "Unbonding mixnode from rust!",
                vec![],
            )
            .await
    }

    /// Unbond a mixnode on behalf of the owner, removing it from the network and reclaiming staked coins
    pub async fn unbond_mixnode_on_behalf(
        &self,
        owner: String,
        fee: Option<Fee>,
    ) -> Result<ExecuteResult, NymdError>
    where
        C: SigningCosmWasmClient + Sync,
    {
        let fee = fee.unwrap_or(Fee::Auto(Some(self.simulated_gas_multiplier)));

        let req = ExecuteMsg::UnbondMixnodeOnBehalf { owner };
        self.client
            .execute(
                self.address(),
                self.mixnet_contract_address(),
                &req,
                fee,
                "Unbonding mixnode on behalf from rust!",
                vec![],
            )
            .await
    }

    /// Update the configuration of a mixnode. Right now, only possible for profit margin.
    pub async fn update_mixnode_config(
        &self,
        profit_margin_percent: u8,
        fee: Option<Fee>,
    ) -> Result<ExecuteResult, NymdError>
    where
        C: SigningCosmWasmClient + Sync,
    {
        let fee = fee.unwrap_or(Fee::Auto(Some(self.simulated_gas_multiplier)));

        let req = ExecuteMsg::UpdateMixnodeConfig {
            profit_margin_percent,
        };
        self.client
            .execute(
                self.address(),
                self.mixnet_contract_address(),
                &req,
                fee,
                "Updating mixnode configuration from rust!",
                vec![],
            )
            .await
    }

    /// Delegates specified amount of stake to particular mixnode.
    pub async fn delegate_to_mixnode(
        &self,
        mix_identity: &str,
        amount: Coin,
        fee: Option<Fee>,
    ) -> Result<ExecuteResult, NymdError>
    where
        C: SigningCosmWasmClient + Sync,
    {
        let fee = fee.unwrap_or(Fee::Auto(Some(self.simulated_gas_multiplier)));

        let req = ExecuteMsg::DelegateToMixnode {
            mix_identity: mix_identity.to_string(),
        };
        self.client
            .execute(
                self.address(),
                self.mixnet_contract_address(),
                &req,
                fee,
                "Delegating to mixnode from rust!",
                vec![amount],
            )
            .await
    }

    /// Delegates specified amount of stake to particular mixnode on
    /// behalf of a particular delegator.
    pub async fn delegate_to_mixnode_on_behalf(
        &self,
        mix_identity: &str,
        delegate: &str,
        amount: Coin,
        fee: Option<Fee>,
    ) -> Result<ExecuteResult, NymdError>
    where
        C: SigningCosmWasmClient + Sync,
    {
        let fee = fee.unwrap_or(Fee::Auto(Some(self.simulated_gas_multiplier)));

        let req = ExecuteMsg::DelegateToMixnodeOnBehalf {
            mix_identity: mix_identity.to_string(),
            delegate: delegate.to_string(),
        };
        self.client
            .execute(
                self.address(),
                self.mixnet_contract_address(),
                &req,
                fee,
                "Delegating to mixnode on behalf from rust!",
                vec![amount],
            )
            .await
    }

    /// Delegates specified amount of stake to multiple mixnodes on behalf of multiple delegators.
    pub async fn delegate_to_multiple_mixnodes_on_behalf(
        &self,
        mixnode_delegations: Vec<Delegation>,
        fee: Option<Fee>,
    ) -> Result<ExecuteResult, NymdError>
    where
        C: SigningCosmWasmClient + Sync,
    {
        let fee = fee.unwrap_or(Fee::Auto(Some(self.simulated_gas_multiplier)));

        let reqs: Vec<(ExecuteMsg, Vec<Coin>)> = mixnode_delegations
            .into_iter()
            .map(|delegation| {
                (
                    ExecuteMsg::DelegateToMixnodeOnBehalf {
                        mix_identity: delegation.node_identity(),
                        delegate: delegation.owner().to_string(),
                    },
                    vec![delegation.amount().clone().into()],
                )
            })
            .collect();

        self.client
            .execute_multiple(
                self.address(),
                self.mixnet_contract_address(),
                reqs,
                fee,
                "Delegating to multiple mixnodes on behalf from rust!",
            )
            .await
    }

    /// Removes stake delegation from a particular mixnode.
    pub async fn remove_mixnode_delegation(
        &self,
        mix_identity: &str,
        fee: Option<Fee>,
    ) -> Result<ExecuteResult, NymdError>
    where
        C: SigningCosmWasmClient + Sync,
    {
        let fee = fee.unwrap_or(Fee::Auto(Some(self.simulated_gas_multiplier)));

        let req = ExecuteMsg::UndelegateFromMixnode {
            mix_identity: mix_identity.to_string(),
        };
        self.client
            .execute(
                self.address(),
                self.mixnet_contract_address(),
                &req,
                fee,
                "Removing mixnode delegation from rust!",
                vec![],
            )
            .await
    }

    /// Removes stake delegation from a particular mixnode on behalf of a particular delegator.
    pub async fn remove_mixnode_delegation_on_behalf(
        &self,
        mix_identity: &str,
        delegate: &str,
        fee: Option<Fee>,
    ) -> Result<ExecuteResult, NymdError>
    where
        C: SigningCosmWasmClient + Sync,
    {
        let fee = fee.unwrap_or(Fee::Auto(Some(self.simulated_gas_multiplier)));

        let req = ExecuteMsg::UndelegateFromMixnodeOnBehalf {
            mix_identity: mix_identity.to_string(),
            delegate: delegate.to_string(),
        };
        self.client
            .execute(
                self.address(),
                self.mixnet_contract_address(),
                &req,
                fee,
                "Removing mixnode delegation on behalf from rust!",
                vec![],
            )
            .await
    }

    /// Announce a gateway, paying a fee.
    pub async fn bond_gateway(
        &self,
        gateway: Gateway,
        owner_signature: String,
        pledge: Coin,
        fee: Option<Fee>,
    ) -> Result<ExecuteResult, NymdError>
    where
        C: SigningCosmWasmClient + Sync,
    {
        let fee = fee.unwrap_or(Fee::Auto(Some(self.simulated_gas_multiplier)));

        let req = ExecuteMsg::BondGateway {
            gateway,
            owner_signature,
        };
        self.client
            .execute(
                self.address(),
                self.mixnet_contract_address(),
                &req,
                fee,
                "Bonding gateway from rust!",
                vec![pledge],
            )
            .await
    }

    /// Announce a gateway on behalf of the owner, paying a fee.
    pub async fn bond_gateway_on_behalf(
        &self,
        gateway: Gateway,
        owner: String,
        owner_signature: String,
        pledge: Coin,
        fee: Option<Fee>,
    ) -> Result<ExecuteResult, NymdError>
    where
        C: SigningCosmWasmClient + Sync,
    {
        let fee = fee.unwrap_or(Fee::Auto(Some(self.simulated_gas_multiplier)));

        let req = ExecuteMsg::BondGatewayOnBehalf {
            gateway,
            owner,
            owner_signature,
        };
        self.client
            .execute(
                self.address(),
                self.mixnet_contract_address(),
                &req,
                fee,
                "Bonding gateway on behalf from rust!",
                vec![pledge],
            )
            .await
    }

    /// Announce multiple gateways on behalf of other owners, paying a fee.
    pub async fn bond_multiple_gateways_on_behalf(
        &self,
        gateway_bonds_with_sigs: Vec<(GatewayBond, String)>,
        fee: Option<Fee>,
    ) -> Result<ExecuteResult, NymdError>
    where
        C: SigningCosmWasmClient + Sync,
    {
        let fee = fee.unwrap_or(Fee::Auto(Some(self.simulated_gas_multiplier)));

        let reqs: Vec<(ExecuteMsg, Vec<Coin>)> = gateway_bonds_with_sigs
            .into_iter()
            .map(|(bond, owner_signature)| {
                (
                    ExecuteMsg::BondGatewayOnBehalf {
                        gateway: bond.gateway,
                        owner: bond.owner.to_string(),
                        owner_signature,
                    },
                    vec![bond.pledge_amount.into()],
                )
            })
            .collect();

        self.client
            .execute_multiple(
                self.address(),
                self.mixnet_contract_address(),
                reqs,
                fee,
                "Bonding multiple gateways on behalf from rust!",
            )
            .await
    }

    /// Unbond a gateway, removing it from the network and reclaiming staked coins
    pub async fn unbond_gateway(&self, fee: Option<Fee>) -> Result<ExecuteResult, NymdError>
    where
        C: SigningCosmWasmClient + Sync,
    {
        let fee = fee.unwrap_or(Fee::Auto(Some(self.simulated_gas_multiplier)));

        let req = ExecuteMsg::UnbondGateway {};
        self.client
            .execute(
                self.address(),
                self.mixnet_contract_address(),
                &req,
                fee,
                "Unbonding gateway from rust!",
                vec![],
            )
            .await
    }

    /// Unbond a gateway on behalf of the owner, removing it from the
    /// network and reclaiming staked coins
    pub async fn unbond_gateway_on_behalf(
        &self,
        owner: String,
        fee: Option<Fee>,
    ) -> Result<ExecuteResult, NymdError>
    where
        C: SigningCosmWasmClient + Sync,
    {
        let fee = fee.unwrap_or(Fee::Auto(Some(self.simulated_gas_multiplier)));

        let req = ExecuteMsg::UnbondGatewayOnBehalf { owner };
        self.client
            .execute(
                self.address(),
                self.mixnet_contract_address(),
                &req,
                fee,
                "Unbonding gateway on behalf from rust!",
                vec![],
            )
            .await
    }

    pub async fn update_contract_settings(
        &self,
        new_params: ContractStateParams,
        fee: Option<Fee>,
    ) -> Result<ExecuteResult, NymdError>
    where
        C: SigningCosmWasmClient + Sync,
    {
        let fee = fee.unwrap_or(Fee::Auto(Some(self.simulated_gas_multiplier)));

        let req = ExecuteMsg::UpdateContractStateParams(new_params);
        self.client
            .execute(
                self.address(),
                self.mixnet_contract_address(),
                &req,
                fee,
                "Updating contract state from rust!",
                vec![],
            )
            .await
    }

    pub async fn advance_current_epoch(&self, fee: Option<Fee>) -> Result<ExecuteResult, NymdError>
    where
        C: SigningCosmWasmClient + Sync,
    {
        let fee = fee.unwrap_or(Fee::Auto(Some(self.simulated_gas_multiplier)));

        let req = ExecuteMsg::AdvanceCurrentEpoch {};
        self.client
            .execute(
                self.address(),
                self.mixnet_contract_address(),
                &req,
                fee,
                "Advance current epoch",
                vec![],
            )
            .await
    }

    pub async fn reconcile_delegations(&self, fee: Option<Fee>) -> Result<ExecuteResult, NymdError>
    where
        C: SigningCosmWasmClient + Sync,
    {
        let fee = fee.unwrap_or(Fee::Auto(Some(self.simulated_gas_multiplier)));

        let req = ExecuteMsg::ReconcileDelegations {};
        self.client
            .execute(
                self.address(),
                self.mixnet_contract_address(),
                &req,
                fee,
                "Reconciling delegation events",
                vec![],
            )
            .await
    }

    pub async fn checkpoint_mixnodes(&self, fee: Option<Fee>) -> Result<ExecuteResult, NymdError>
    where
        C: SigningCosmWasmClient + Sync,
    {
        let fee = fee.unwrap_or(Fee::Auto(Some(self.simulated_gas_multiplier)));

        let req = ExecuteMsg::CheckpointMixnodes {};
        self.client
            .execute(
                self.address(),
                self.mixnet_contract_address(),
                &req,
                fee,
                "Snapshotting mixnodes",
                vec![],
            )
            .await
    }

    pub async fn write_rewarded_set(
        &self,
        rewarded_set: Vec<IdentityKey>,
        expected_active_set_size: u32,
        fee: Option<Fee>,
    ) -> Result<ExecuteResult, NymdError>
    where
        C: SigningCosmWasmClient + Sync,
    {
        let fee = fee.unwrap_or(Fee::Auto(Some(self.simulated_gas_multiplier)));

        let req = ExecuteMsg::WriteRewardedSet {
            rewarded_set,
            expected_active_set_size,
        };
        self.client
            .execute(
                self.address(),
                self.mixnet_contract_address(),
                &req,
                fee,
                "Writing rewarded set",
                vec![],
            )
            .await
    }
}<|MERGE_RESOLUTION|>--- conflicted
+++ resolved
@@ -162,11 +162,7 @@
     where
         U: TryInto<HttpClientUrl, Error = TendermintRpcError>,
     {
-<<<<<<< HEAD
-        let denom = network.mix_denom().base;
-=======
         let denom = network.base_mix_denom();
->>>>>>> 1847c8fe
         let client_address = signer
             .try_derive_accounts()?
             .into_iter()
@@ -191,13 +187,8 @@
     where
         U: TryInto<HttpClientUrl, Error = TendermintRpcError>,
     {
-<<<<<<< HEAD
-        let prefix = network.bech32_prefix();
-        let denom = network.mix_denom().base;
-=======
         let prefix = &config.chain_details.bech32_account_prefix;
         let denom = &config.chain_details.mix_denom.base;
->>>>>>> 1847c8fe
         let wallet = DirectSecp256k1HdWallet::from_mnemonic(prefix, mnemonic)?;
         let client_address = wallet
             .try_derive_accounts()?
