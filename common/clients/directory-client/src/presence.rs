use crate::requests::presence_topology_get::PresenceTopologyGetRequester;
use crate::{Client, Config, DirectoryClient};
use log::*;
use serde::{Deserialize, Serialize};
use std::collections::HashSet;
use std::convert::TryInto;
use std::io;
use std::net::ToSocketAddrs;
use topology::coco;
use topology::mix;
use topology::provider;
use topology::NymTopology;

// special version of 'PartialEq' that does not care about last_seen field (where applicable)
// or order of elements in vectors
trait PresenceEq {
    fn presence_eq(&self, other: &Self) -> bool;
}

#[derive(Clone, Debug, Deserialize, Serialize)]
#[serde(rename_all = "camelCase")]
pub struct CocoPresence {
    pub host: String,
    pub pub_key: String,
    pub last_seen: u64,
    pub version: String,
}

impl Into<topology::coco::Node> for CocoPresence {
    fn into(self) -> topology::coco::Node {
        topology::coco::Node {
            host: self.host,
            pub_key: self.pub_key,
            last_seen: self.last_seen,
            version: self.version,
        }
    }
}

impl From<topology::coco::Node> for CocoPresence {
    fn from(cn: coco::Node) -> Self {
        CocoPresence {
            host: cn.host,
            pub_key: cn.pub_key,
            last_seen: cn.last_seen,
            version: cn.version,
        }
    }
}

#[derive(Clone, Debug, Deserialize, Serialize)]
#[serde(rename_all = "camelCase")]
pub struct MixNodePresence {
    pub host: String,
    pub pub_key: String,
    pub layer: u64,
    pub last_seen: u64,
    pub version: String,
}

impl TryInto<topology::mix::Node> for MixNodePresence {
    type Error = io::Error;

    fn try_into(self) -> Result<topology::mix::Node, Self::Error> {
        let resolved_hostname = self.host.to_socket_addrs()?.next();
        if resolved_hostname.is_none() {
            return Err(io::Error::new(
                io::ErrorKind::Other,
                "no valid socket address",
            ));
        }

        Ok(topology::mix::Node {
            host: resolved_hostname.unwrap(),
            pub_key: self.pub_key,
            layer: self.layer,
            last_seen: self.last_seen,
            version: self.version,
        })
    }
}

impl From<topology::mix::Node> for MixNodePresence {
    fn from(mn: mix::Node) -> Self {
        MixNodePresence {
            host: mn.host.to_string(),
            pub_key: mn.pub_key,
            layer: mn.layer,
            last_seen: mn.last_seen,
            version: mn.version,
        }
    }
}

#[derive(Clone, Debug, Deserialize, Serialize)]
#[serde(rename_all = "camelCase")]
pub struct MixProviderPresence {
    pub client_listener: String,
    pub mixnet_listener: String,
    pub pub_key: String,
    pub registered_clients: Vec<MixProviderClient>,
    pub last_seen: u64,
    pub version: String,
}

<<<<<<< HEAD
impl Into<provider::Node> for MixProviderPresence {
    fn into(self) -> provider::Node {
        provider::Node {
=======
impl PresenceEq for MixProviderPresence {
    fn presence_eq(&self, other: &Self) -> bool {
        if self.registered_clients.len() != other.registered_clients.len() {
            return false;
        }

        if self.client_listener != other.client_listener
            || self.mixnet_listener != other.mixnet_listener
            || self.pub_key != other.pub_key
            || self.version != other.version
        {
            return false;
        }

        let clients_self_set: HashSet<_> =
            self.registered_clients.iter().map(|c| &c.pub_key).collect();
        let clients_other_set: HashSet<_> = other
            .registered_clients
            .iter()
            .map(|c| &c.pub_key)
            .collect();

        clients_self_set == clients_other_set
    }
}

impl Into<topology::MixProviderNode> for MixProviderPresence {
    fn into(self) -> topology::MixProviderNode {
        topology::MixProviderNode {
>>>>>>> 8510924e
            client_listener: self.client_listener.parse().unwrap(),
            mixnet_listener: self.mixnet_listener.parse().unwrap(),
            pub_key: self.pub_key,
            registered_clients: self
                .registered_clients
                .into_iter()
                .map(|c| c.into())
                .collect(),
            last_seen: self.last_seen,
            version: self.version,
        }
    }
}

impl From<topology::provider::Node> for MixProviderPresence {
    fn from(mpn: provider::Node) -> Self {
        MixProviderPresence {
            client_listener: mpn.client_listener.to_string(),
            mixnet_listener: mpn.mixnet_listener.to_string(),
            pub_key: mpn.pub_key,
            registered_clients: mpn
                .registered_clients
                .into_iter()
                .map(|c| c.into())
                .collect(),
            last_seen: mpn.last_seen,
            version: mpn.version,
        }
    }
}

#[derive(Clone, Debug, Deserialize, Serialize)]
#[serde(rename_all = "camelCase")]
pub struct MixProviderClient {
    pub pub_key: String,
}

impl Into<topology::provider::Client> for MixProviderClient {
    fn into(self) -> topology::provider::Client {
        topology::provider::Client {
            pub_key: self.pub_key,
        }
    }
}

impl From<topology::provider::Client> for MixProviderClient {
    fn from(mpc: topology::provider::Client) -> Self {
        MixProviderClient {
            pub_key: mpc.pub_key,
        }
    }
}

impl PresenceEq for Vec<CocoPresence> {
    fn presence_eq(&self, other: &Self) -> bool {
        if self.len() != other.len() {
            return false;
        }

        // we can't take the whole thing into set as it does not implement 'Eq' and we can't
        // derive it as we don't want to take 'last_seen' into consideration
        let self_set: HashSet<_> = self
            .iter()
            .map(|c| (&c.host, &c.pub_key, &c.version))
            .collect();
        let other_set: HashSet<_> = other
            .iter()
            .map(|c| (&c.host, &c.pub_key, &c.version))
            .collect();

        self_set == other_set
    }
}

impl PresenceEq for Vec<MixNodePresence> {
    fn presence_eq(&self, other: &Self) -> bool {
        if self.len() != other.len() {
            return false;
        }

        // we can't take the whole thing into set as it does not implement 'Eq' and we can't
        // derive it as we don't want to take 'last_seen' into consideration
        let self_set: HashSet<_> = self
            .iter()
            .map(|m| (&m.host, &m.pub_key, &m.version, &m.layer))
            .collect();
        let other_set: HashSet<_> = other
            .iter()
            .map(|m| (&m.host, &m.pub_key, &m.version, &m.layer))
            .collect();

        self_set == other_set
    }
}

impl PresenceEq for Vec<MixProviderPresence> {
    fn presence_eq(&self, other: &Self) -> bool {
        if self.len() != other.len() {
            return false;
        }

        // we can't take the whole thing into set as it does not implement 'Eq' and we can't
        // derive it as we don't want to take 'last_seen' into consideration.
        // We also don't care about order of registered_clients

        // since we're going to be getting rid of this very soon anyway, just clone registered
        // clients vector and sort it

        let self_set: HashSet<_> = self
            .iter()
            .map(|p| {
                (
                    &p.client_listener,
                    &p.mixnet_listener,
                    &p.pub_key,
                    &p.version,
                    p.registered_clients
                        .iter()
                        .cloned()
                        .map(|c| c.pub_key)
                        .collect::<Vec<_>>()
                        .sort(),
                )
            })
            .collect();
        let other_set: HashSet<_> = other
            .iter()
            .map(|p| {
                (
                    &p.client_listener,
                    &p.mixnet_listener,
                    &p.pub_key,
                    &p.version,
                    p.registered_clients
                        .iter()
                        .cloned()
                        .map(|c| c.pub_key)
                        .collect::<Vec<_>>()
                        .sort(),
                )
            })
            .collect();

        self_set == other_set
    }
}

// Topology shows us the current state of the overall Nym network
#[derive(Clone, Debug, Deserialize, Serialize)]
#[serde(rename_all = "camelCase")]
pub struct Topology {
    pub coco_nodes: Vec<CocoPresence>,
    pub mix_nodes: Vec<MixNodePresence>,
    pub mix_provider_nodes: Vec<MixProviderPresence>,
}

impl PartialEq for Topology {
    // we need a custom implementation as the order of nodes does not matter
    // also we do not care about 'last_seen' when comparing topologies
    fn eq(&self, other: &Self) -> bool {
        if !self.coco_nodes.presence_eq(&other.coco_nodes)
            || !self.mix_nodes.presence_eq(&other.mix_nodes)
            || !self
                .mix_provider_nodes
                .presence_eq(&other.mix_provider_nodes)
        {
            return false;
        }

        true
    }
}

impl NymTopology for Topology {
    fn new(directory_server: String) -> Self {
        debug!("Using directory server: {:?}", directory_server);
        let directory_config = Config {
            base_url: directory_server,
        };
        let directory = Client::new(directory_config);

        let topology = directory
            .presence_topology
            .get()
            .expect("Failed to retrieve network topology.");
        topology
    }

    fn new_from_nodes(
        mix_nodes: Vec<mix::Node>,
        mix_provider_nodes: Vec<provider::Node>,
        coco_nodes: Vec<coco::Node>,
    ) -> Self {
        Topology {
            coco_nodes: coco_nodes.into_iter().map(|node| node.into()).collect(),
            mix_nodes: mix_nodes.into_iter().map(|node| node.into()).collect(),
            mix_provider_nodes: mix_provider_nodes
                .into_iter()
                .map(|node| node.into())
                .collect(),
        }
    }

    fn mix_nodes(&self) -> Vec<mix::Node> {
        self.mix_nodes
            .iter()
            .filter_map(|x| x.clone().try_into().ok())
            .collect()
    }

    fn providers(&self) -> Vec<provider::Node> {
        self.mix_provider_nodes
            .iter()
            .map(|x| x.clone().into())
            .collect()
    }

    fn coco_nodes(&self) -> Vec<topology::coco::Node> {
        self.coco_nodes.iter().map(|x| x.clone().into()).collect()
    }
}

#[cfg(test)]
mod converting_mixnode_presence_into_topology_mixnode {
    use super::*;

    #[test]
    fn it_returns_error_on_unresolvable_hostname() {
        let unresolvable_hostname = "foomp.foomp.foomp:1234";

        let mix_presence = MixNodePresence {
            host: unresolvable_hostname.to_string(),
            pub_key: "".to_string(),
            layer: 0,
            last_seen: 0,
            version: "".to_string(),
        };

        let result: Result<mix::Node, io::Error> = mix_presence.try_into();
        assert!(result.is_err())
    }

    #[test]
    fn it_returns_resolved_ip_on_resolvable_hostname() {
        let resolvable_hostname = "nymtech.net:1234";

        let mix_presence = MixNodePresence {
            host: resolvable_hostname.to_string(),
            pub_key: "".to_string(),
            layer: 0,
            last_seen: 0,
            version: "".to_string(),
        };

        let result: Result<topology::mix::Node, io::Error> = mix_presence.try_into();
        assert!(result.is_ok())
    }
}<|MERGE_RESOLUTION|>--- conflicted
+++ resolved
@@ -103,11 +103,6 @@
     pub version: String,
 }
 
-<<<<<<< HEAD
-impl Into<provider::Node> for MixProviderPresence {
-    fn into(self) -> provider::Node {
-        provider::Node {
-=======
 impl PresenceEq for MixProviderPresence {
     fn presence_eq(&self, other: &Self) -> bool {
         if self.registered_clients.len() != other.registered_clients.len() {
@@ -134,10 +129,9 @@
     }
 }
 
-impl Into<topology::MixProviderNode> for MixProviderPresence {
-    fn into(self) -> topology::MixProviderNode {
-        topology::MixProviderNode {
->>>>>>> 8510924e
+impl Into<topology::provider::Node> for MixProviderPresence {
+    fn into(self) -> topology::provider::Node {
+        topology::provider::Node {
             client_listener: self.client_listener.parse().unwrap(),
             mixnet_listener: self.mixnet_listener.parse().unwrap(),
             pub_key: self.pub_key,
