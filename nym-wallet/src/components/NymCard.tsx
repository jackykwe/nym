--- conflicted
+++ resolved
@@ -22,17 +22,7 @@
         data-testid={title}
         titleTypographyProps={{ variant: 'h5' }}
         subheaderTypographyProps={{ variant: 'subtitle1' }}
-<<<<<<< HEAD
-        action={<Box sx={{ mt: 1 }}>{Action}</Box>}
-        sx={{
-          color: 'nym.background.dark',
-          py: 2.5,
-          px: 4,
-          borderBottom: (theme) => `1px solid ${theme.palette.grey[200]}`,
-        }}
-=======
-        action={Action}
->>>>>>> be4708cc
+        action={<Box sx={{ mt: 1, mr: 1 }}>{Action}</Box>}
       />
       {noPadding ? <CardContentNoPadding>{children}</CardContentNoPadding> : <CardContent>{children}</CardContent>}
     </Card>
