use crate::error::BackendError;
use crate::nymd_client;
use crate::state::State;
use nym_types::currency::MajorCurrencyAmount;
use nym_types::transaction::{SendTxResult, TransactionDetails};
use std::str::FromStr;
use std::sync::Arc;
use tokio::sync::RwLock;
<<<<<<< HEAD
use validator_client::nymd::{AccountId, CosmosCoin, Fee};

#[tauri::command]
pub async fn send(
  address: &str,
  amount: MajorCurrencyAmount,
  memo: String,
  fee: Option<Fee>,
  state: tauri::State<'_, Arc<RwLock<State>>>,
) -> Result<SendTxResult, BackendError> {
  let denom_minor = state.read().await.current_network().denom();
  let address = AccountId::from_str(address)?;
  let from_address = nymd_client!(state).address().to_string();
  let cosmos_amount: CosmosCoin = amount.clone().into_minor_cosmos_coin()?;
  log::info!(
    ">>> Send: amount = {}, minor_amount = {:?}, from = {}, to = {}, fee = {:?}",
    amount,
    cosmos_amount,
    from_address,
    address.as_ref(),
    fee,
  );
  let raw_res = nymd_client!(state)
    .send(&address, vec![cosmos_amount], memo, fee)
    .await?;
  log::info!("<<< tx hash = {}", raw_res.hash.to_string());
  let res = SendTxResult::new(
    raw_res,
    TransactionDetails {
      from_address,
      to_address: address.to_string(),
      amount,
    },
    denom_minor.as_ref(),
  )?;
  log::trace!("<<< {:?}", res);
  Ok(res)
=======
use validator_client::nymd::{AccountId, Fee, TxResponse};

#[cfg_attr(test, derive(ts_rs::TS))]
#[cfg_attr(test, ts(export, export_to = "../src/types/rust/tauritxresult.ts"))]
#[derive(Deserialize, Serialize)]
pub struct TauriTxResult {
    block_height: u64,
    code: u32,
    details: TransactionDetails,
    gas_used: u64,
    gas_wanted: u64,
    tx_hash: String,
}

#[cfg_attr(test, derive(ts_rs::TS))]
#[cfg_attr(
    test,
    ts(export, export_to = "../src/types/rust/transactiondetails.ts")
)]
#[derive(Deserialize, Serialize)]
pub struct TransactionDetails {
    amount: Coin,
    from_address: String,
    to_address: String,
}

impl TauriTxResult {
    fn new(t: TxResponse, details: TransactionDetails) -> TauriTxResult {
        TauriTxResult {
            block_height: t.height.value(),
            code: t.tx_result.code.value(),
            details,
            gas_used: t.tx_result.gas_used.value(),
            gas_wanted: t.tx_result.gas_wanted.value(),
            tx_hash: t.hash.to_string(),
        }
    }
}

#[tauri::command]
pub async fn send(
    address: &str,
    amount: Coin,
    memo: String,
    fee: Option<Fee>,
    state: tauri::State<'_, Arc<RwLock<State>>>,
) -> Result<TauriTxResult, BackendError> {
    let address = AccountId::from_str(address)?;
    let amount = amount.into_backend_coin(state.read().await.current_network().denom())?;
    let result = nymd_client!(state)
        .send(&address, vec![amount.clone()], memo, fee)
        .await?;
    Ok(TauriTxResult::new(
        result,
        TransactionDetails {
            from_address: nymd_client!(state).address().to_string(),
            to_address: address.to_string(),
            amount: amount.into(),
        },
    ))
>>>>>>> 241f0cf9
}<|MERGE_RESOLUTION|>--- conflicted
+++ resolved
@@ -6,104 +6,41 @@
 use std::str::FromStr;
 use std::sync::Arc;
 use tokio::sync::RwLock;
-<<<<<<< HEAD
-use validator_client::nymd::{AccountId, CosmosCoin, Fee};
-
-#[tauri::command]
-pub async fn send(
-  address: &str,
-  amount: MajorCurrencyAmount,
-  memo: String,
-  fee: Option<Fee>,
-  state: tauri::State<'_, Arc<RwLock<State>>>,
-) -> Result<SendTxResult, BackendError> {
-  let denom_minor = state.read().await.current_network().denom();
-  let address = AccountId::from_str(address)?;
-  let from_address = nymd_client!(state).address().to_string();
-  let cosmos_amount: CosmosCoin = amount.clone().into_minor_cosmos_coin()?;
-  log::info!(
-    ">>> Send: amount = {}, minor_amount = {:?}, from = {}, to = {}, fee = {:?}",
-    amount,
-    cosmos_amount,
-    from_address,
-    address.as_ref(),
-    fee,
-  );
-  let raw_res = nymd_client!(state)
-    .send(&address, vec![cosmos_amount], memo, fee)
-    .await?;
-  log::info!("<<< tx hash = {}", raw_res.hash.to_string());
-  let res = SendTxResult::new(
-    raw_res,
-    TransactionDetails {
-      from_address,
-      to_address: address.to_string(),
-      amount,
-    },
-    denom_minor.as_ref(),
-  )?;
-  log::trace!("<<< {:?}", res);
-  Ok(res)
-=======
-use validator_client::nymd::{AccountId, Fee, TxResponse};
-
-#[cfg_attr(test, derive(ts_rs::TS))]
-#[cfg_attr(test, ts(export, export_to = "../src/types/rust/tauritxresult.ts"))]
-#[derive(Deserialize, Serialize)]
-pub struct TauriTxResult {
-    block_height: u64,
-    code: u32,
-    details: TransactionDetails,
-    gas_used: u64,
-    gas_wanted: u64,
-    tx_hash: String,
-}
-
-#[cfg_attr(test, derive(ts_rs::TS))]
-#[cfg_attr(
-    test,
-    ts(export, export_to = "../src/types/rust/transactiondetails.ts")
-)]
-#[derive(Deserialize, Serialize)]
-pub struct TransactionDetails {
-    amount: Coin,
-    from_address: String,
-    to_address: String,
-}
-
-impl TauriTxResult {
-    fn new(t: TxResponse, details: TransactionDetails) -> TauriTxResult {
-        TauriTxResult {
-            block_height: t.height.value(),
-            code: t.tx_result.code.value(),
-            details,
-            gas_used: t.tx_result.gas_used.value(),
-            gas_wanted: t.tx_result.gas_wanted.value(),
-            tx_hash: t.hash.to_string(),
-        }
-    }
-}
+use validator_client::nymd::{AccountId, Fee};
 
 #[tauri::command]
 pub async fn send(
     address: &str,
-    amount: Coin,
+    amount: MajorCurrencyAmount,
     memo: String,
     fee: Option<Fee>,
     state: tauri::State<'_, Arc<RwLock<State>>>,
-) -> Result<TauriTxResult, BackendError> {
+) -> Result<SendTxResult, BackendError> {
+    let denom_minor = state.read().await.current_network().denom();
     let address = AccountId::from_str(address)?;
-    let amount = amount.into_backend_coin(state.read().await.current_network().denom())?;
-    let result = nymd_client!(state)
-        .send(&address, vec![amount.clone()], memo, fee)
+    let from_address = nymd_client!(state).address().to_string();
+    let amount2 = amount.clone().into();
+    log::info!(
+        ">>> Send: amount = {}, minor_amount = {:?}, from = {}, to = {}, fee = {:?}",
+        amount,
+        amount2,
+        from_address,
+        address.as_ref(),
+        fee,
+    );
+    let raw_res = nymd_client!(state)
+        .send(&address, vec![amount2], memo, fee)
         .await?;
-    Ok(TauriTxResult::new(
-        result,
+    log::info!("<<< tx hash = {}", raw_res.hash.to_string());
+    let res = SendTxResult::new(
+        raw_res,
         TransactionDetails {
-            from_address: nymd_client!(state).address().to_string(),
+            from_address,
             to_address: address.to_string(),
-            amount: amount.into(),
+            amount,
         },
-    ))
->>>>>>> 241f0cf9
+        denom_minor.as_ref(),
+    )?;
+    log::trace!("<<< {:?}", res);
+    Ok(res)
 }