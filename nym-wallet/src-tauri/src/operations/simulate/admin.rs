--- conflicted
+++ resolved
@@ -27,11 +27,6 @@
         vec![],
     )?;
 
-<<<<<<< HEAD
-  let result = client.nymd.simulate(vec![msg]).await?;
-  Ok(SimulateResult::new(result.gas_info, gas_price).detailed_fee()?)
-=======
     let result = client.nymd.simulate(vec![msg]).await?;
-    Ok(SimulateResult::new(result.gas_info, gas_price).detailed_fee())
->>>>>>> 241f0cf9
+    Ok(SimulateResult::new(result.gas_info, gas_price).detailed_fee()?)
 }