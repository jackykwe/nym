// Copyright 2022 - Nym Technologies SA <contact@nymtech.net>
// SPDX-License-Identifier: Apache-2.0

use crate::error::BackendError;
use crate::operations::simulate::{FeeDetails, SimulateResult};
use crate::State;
use mixnet_contract_common::{ExecuteMsg, Gateway, MixNode};
use nym_types::currency::MajorCurrencyAmount;
use std::sync::Arc;
use tokio::sync::RwLock;

#[tauri::command]
pub async fn simulate_bond_gateway(
<<<<<<< HEAD
  gateway: Gateway,
  pledge: MajorCurrencyAmount,
  owner_signature: String,
  state: tauri::State<'_, Arc<RwLock<State>>>,
) -> Result<FeeDetails, BackendError> {
  let guard = state.read().await;
  let pledge = pledge.into_cosmos_coin()?;

  let client = guard.current_client()?;
  let mixnet_contract = client.nymd.mixnet_contract_address()?;
  let gas_price = client.nymd.gas_price().clone();

  // TODO: I'm still not 100% convinced whether this should be exposed here or handled somewhere else in the client code
  let msg = client.nymd.wrap_contract_execute_message(
    mixnet_contract,
    &ExecuteMsg::BondGateway {
      gateway,
      owner_signature,
    },
    vec![pledge],
  )?;

  let result = client.nymd.simulate(vec![msg]).await?;
  Ok(SimulateResult::new(result.gas_info, gas_price).detailed_fee()?)
=======
    gateway: Gateway,
    pledge: Coin,
    owner_signature: String,
    state: tauri::State<'_, Arc<RwLock<State>>>,
) -> Result<FeeDetails, BackendError> {
    let guard = state.read().await;
    let pledge = pledge.into_backend_coin(guard.current_network().denom())?;

    let client = guard.current_client()?;
    let mixnet_contract = client.nymd.mixnet_contract_address()?;
    let gas_price = client.nymd.gas_price().clone();

    // TODO: I'm still not 100% convinced whether this should be exposed here or handled somewhere else in the client code
    let msg = client.nymd.wrap_contract_execute_message(
        mixnet_contract,
        &ExecuteMsg::BondGateway {
            gateway,
            owner_signature,
        },
        vec![pledge],
    )?;

    let result = client.nymd.simulate(vec![msg]).await?;
    Ok(SimulateResult::new(result.gas_info, gas_price).detailed_fee())
>>>>>>> 241f0cf9
}

#[tauri::command]
pub async fn simulate_unbond_gateway(
    state: tauri::State<'_, Arc<RwLock<State>>>,
) -> Result<FeeDetails, BackendError> {
    let guard = state.read().await;

    let client = guard.current_client()?;
    let mixnet_contract = client.nymd.mixnet_contract_address()?;
    let gas_price = client.nymd.gas_price().clone();

    let msg = client.nymd.wrap_contract_execute_message(
        mixnet_contract,
        &ExecuteMsg::UnbondGateway {},
        vec![],
    )?;

<<<<<<< HEAD
  let result = client.nymd.simulate(vec![msg]).await?;
  Ok(SimulateResult::new(result.gas_info, gas_price).detailed_fee()?)
=======
    let result = client.nymd.simulate(vec![msg]).await?;
    Ok(SimulateResult::new(result.gas_info, gas_price).detailed_fee())
>>>>>>> 241f0cf9
}

#[tauri::command]
pub async fn simulate_bond_mixnode(
<<<<<<< HEAD
  mixnode: MixNode,
  owner_signature: String,
  pledge: MajorCurrencyAmount,
  state: tauri::State<'_, Arc<RwLock<State>>>,
) -> Result<FeeDetails, BackendError> {
  let guard = state.read().await;
  let pledge = pledge.into_cosmos_coin()?;

  let client = guard.current_client()?;
  let mixnet_contract = client.nymd.mixnet_contract_address()?;
  let gas_price = client.nymd.gas_price().clone();

  let msg = client.nymd.wrap_contract_execute_message(
    mixnet_contract,
    &ExecuteMsg::BondMixnode {
      mix_node: mixnode,
      owner_signature,
    },
    vec![pledge],
  )?;

  let result = client.nymd.simulate(vec![msg]).await?;
  Ok(SimulateResult::new(result.gas_info, gas_price).detailed_fee()?)
=======
    mixnode: MixNode,
    owner_signature: String,
    pledge: Coin,
    state: tauri::State<'_, Arc<RwLock<State>>>,
) -> Result<FeeDetails, BackendError> {
    let guard = state.read().await;
    let pledge = pledge.into_backend_coin(guard.current_network().denom())?;

    let client = guard.current_client()?;
    let mixnet_contract = client.nymd.mixnet_contract_address()?;
    let gas_price = client.nymd.gas_price().clone();

    let msg = client.nymd.wrap_contract_execute_message(
        mixnet_contract,
        &ExecuteMsg::BondMixnode {
            mix_node: mixnode,
            owner_signature,
        },
        vec![pledge],
    )?;

    let result = client.nymd.simulate(vec![msg]).await?;
    Ok(SimulateResult::new(result.gas_info, gas_price).detailed_fee())
>>>>>>> 241f0cf9
}

#[tauri::command]
pub async fn simulate_unbond_mixnode(
    state: tauri::State<'_, Arc<RwLock<State>>>,
) -> Result<FeeDetails, BackendError> {
    let guard = state.read().await;

    let client = guard.current_client()?;
    let mixnet_contract = client.nymd.mixnet_contract_address()?;
    let gas_price = client.nymd.gas_price().clone();

    let msg = client.nymd.wrap_contract_execute_message(
        mixnet_contract,
        &ExecuteMsg::UnbondMixnode {},
        vec![],
    )?;

<<<<<<< HEAD
  let result = client.nymd.simulate(vec![msg]).await?;
  Ok(SimulateResult::new(result.gas_info, gas_price).detailed_fee()?)
=======
    let result = client.nymd.simulate(vec![msg]).await?;
    Ok(SimulateResult::new(result.gas_info, gas_price).detailed_fee())
>>>>>>> 241f0cf9
}

#[tauri::command]
pub async fn simulate_update_mixnode(
    profit_margin_percent: u8,
    state: tauri::State<'_, Arc<RwLock<State>>>,
) -> Result<FeeDetails, BackendError> {
<<<<<<< HEAD
  let guard = state.read().await;

  let client = guard.current_client()?;
  let mixnet_contract = client.nymd.mixnet_contract_address()?;
  let gas_price = client.nymd.gas_price().clone();

  let msg = client.nymd.wrap_contract_execute_message(
    mixnet_contract,
    &ExecuteMsg::UpdateMixnodeConfig {
      profit_margin_percent,
    },
    vec![],
  )?;

  let result = client.nymd.simulate(vec![msg]).await?;
  Ok(SimulateResult::new(result.gas_info, gas_price).detailed_fee()?)
=======
    let guard = state.read().await;

    let client = guard.current_client()?;
    let mixnet_contract = client.nymd.mixnet_contract_address()?;
    let gas_price = client.nymd.gas_price().clone();

    let msg = client.nymd.wrap_contract_execute_message(
        mixnet_contract,
        &ExecuteMsg::UpdateMixnodeConfig {
            profit_margin_percent,
        },
        vec![],
    )?;

    let result = client.nymd.simulate(vec![msg]).await?;
    Ok(SimulateResult::new(result.gas_info, gas_price).detailed_fee())
>>>>>>> 241f0cf9
}

#[tauri::command]
pub async fn simulate_delegate_to_mixnode(
<<<<<<< HEAD
  identity: &str,
  amount: MajorCurrencyAmount,
  state: tauri::State<'_, Arc<RwLock<State>>>,
) -> Result<FeeDetails, BackendError> {
  let guard = state.read().await;
  let delegation = amount.into_cosmos_coin()?;

  let client = guard.current_client()?;
  let mixnet_contract = client.nymd.mixnet_contract_address()?;
  let gas_price = client.nymd.gas_price().clone();

  let msg = client.nymd.wrap_contract_execute_message(
    mixnet_contract,
    &ExecuteMsg::DelegateToMixnode {
      mix_identity: identity.to_string(),
    },
    vec![delegation],
  )?;

  let result = client.nymd.simulate(vec![msg]).await?;
  Ok(SimulateResult::new(result.gas_info, gas_price).detailed_fee()?)
=======
    identity: &str,
    amount: Coin,
    state: tauri::State<'_, Arc<RwLock<State>>>,
) -> Result<FeeDetails, BackendError> {
    let guard = state.read().await;
    let delegation = amount.into_backend_coin(guard.current_network().denom())?;

    let client = guard.current_client()?;
    let mixnet_contract = client.nymd.mixnet_contract_address()?;
    let gas_price = client.nymd.gas_price().clone();

    let msg = client.nymd.wrap_contract_execute_message(
        mixnet_contract,
        &ExecuteMsg::DelegateToMixnode {
            mix_identity: identity.to_string(),
        },
        vec![delegation],
    )?;

    let result = client.nymd.simulate(vec![msg]).await?;
    Ok(SimulateResult::new(result.gas_info, gas_price).detailed_fee())
>>>>>>> 241f0cf9
}

#[tauri::command]
pub async fn simulate_undelegate_from_mixnode(
    identity: &str,
    state: tauri::State<'_, Arc<RwLock<State>>>,
) -> Result<FeeDetails, BackendError> {
<<<<<<< HEAD
  let guard = state.read().await;

  let client = guard.current_client()?;
  let mixnet_contract = client.nymd.mixnet_contract_address()?;
  let gas_price = client.nymd.gas_price().clone();

  let msg = client.nymd.wrap_contract_execute_message(
    mixnet_contract,
    &ExecuteMsg::UndelegateFromMixnode {
      mix_identity: identity.to_string(),
    },
    vec![],
  )?;

  let result = client.nymd.simulate(vec![msg]).await?;
  Ok(SimulateResult::new(result.gas_info, gas_price).detailed_fee()?)
=======
    let guard = state.read().await;

    let client = guard.current_client()?;
    let mixnet_contract = client.nymd.mixnet_contract_address()?;
    let gas_price = client.nymd.gas_price().clone();

    let msg = client.nymd.wrap_contract_execute_message(
        mixnet_contract,
        &ExecuteMsg::UndelegateFromMixnode {
            mix_identity: identity.to_string(),
        },
        vec![],
    )?;

    let result = client.nymd.simulate(vec![msg]).await?;
    Ok(SimulateResult::new(result.gas_info, gas_price).detailed_fee())
>>>>>>> 241f0cf9
}<|MERGE_RESOLUTION|>--- conflicted
+++ resolved
@@ -11,39 +11,13 @@
 
 #[tauri::command]
 pub async fn simulate_bond_gateway(
-<<<<<<< HEAD
-  gateway: Gateway,
-  pledge: MajorCurrencyAmount,
-  owner_signature: String,
-  state: tauri::State<'_, Arc<RwLock<State>>>,
-) -> Result<FeeDetails, BackendError> {
-  let guard = state.read().await;
-  let pledge = pledge.into_cosmos_coin()?;
-
-  let client = guard.current_client()?;
-  let mixnet_contract = client.nymd.mixnet_contract_address()?;
-  let gas_price = client.nymd.gas_price().clone();
-
-  // TODO: I'm still not 100% convinced whether this should be exposed here or handled somewhere else in the client code
-  let msg = client.nymd.wrap_contract_execute_message(
-    mixnet_contract,
-    &ExecuteMsg::BondGateway {
-      gateway,
-      owner_signature,
-    },
-    vec![pledge],
-  )?;
-
-  let result = client.nymd.simulate(vec![msg]).await?;
-  Ok(SimulateResult::new(result.gas_info, gas_price).detailed_fee()?)
-=======
     gateway: Gateway,
-    pledge: Coin,
+    pledge: MajorCurrencyAmount,
     owner_signature: String,
     state: tauri::State<'_, Arc<RwLock<State>>>,
 ) -> Result<FeeDetails, BackendError> {
     let guard = state.read().await;
-    let pledge = pledge.into_backend_coin(guard.current_network().denom())?;
+    let pledge = pledge.into();
 
     let client = guard.current_client()?;
     let mixnet_contract = client.nymd.mixnet_contract_address()?;
@@ -60,8 +34,7 @@
     )?;
 
     let result = client.nymd.simulate(vec![msg]).await?;
-    Ok(SimulateResult::new(result.gas_info, gas_price).detailed_fee())
->>>>>>> 241f0cf9
+    Ok(SimulateResult::new(result.gas_info, gas_price).detailed_fee()?)
 }
 
 #[tauri::command]
@@ -80,49 +53,19 @@
         vec![],
     )?;
 
-<<<<<<< HEAD
-  let result = client.nymd.simulate(vec![msg]).await?;
-  Ok(SimulateResult::new(result.gas_info, gas_price).detailed_fee()?)
-=======
     let result = client.nymd.simulate(vec![msg]).await?;
-    Ok(SimulateResult::new(result.gas_info, gas_price).detailed_fee())
->>>>>>> 241f0cf9
+    Ok(SimulateResult::new(result.gas_info, gas_price).detailed_fee()?)
 }
 
 #[tauri::command]
 pub async fn simulate_bond_mixnode(
-<<<<<<< HEAD
-  mixnode: MixNode,
-  owner_signature: String,
-  pledge: MajorCurrencyAmount,
-  state: tauri::State<'_, Arc<RwLock<State>>>,
-) -> Result<FeeDetails, BackendError> {
-  let guard = state.read().await;
-  let pledge = pledge.into_cosmos_coin()?;
-
-  let client = guard.current_client()?;
-  let mixnet_contract = client.nymd.mixnet_contract_address()?;
-  let gas_price = client.nymd.gas_price().clone();
-
-  let msg = client.nymd.wrap_contract_execute_message(
-    mixnet_contract,
-    &ExecuteMsg::BondMixnode {
-      mix_node: mixnode,
-      owner_signature,
-    },
-    vec![pledge],
-  )?;
-
-  let result = client.nymd.simulate(vec![msg]).await?;
-  Ok(SimulateResult::new(result.gas_info, gas_price).detailed_fee()?)
-=======
     mixnode: MixNode,
     owner_signature: String,
-    pledge: Coin,
+    pledge: MajorCurrencyAmount,
     state: tauri::State<'_, Arc<RwLock<State>>>,
 ) -> Result<FeeDetails, BackendError> {
     let guard = state.read().await;
-    let pledge = pledge.into_backend_coin(guard.current_network().denom())?;
+    let pledge = pledge.into();
 
     let client = guard.current_client()?;
     let mixnet_contract = client.nymd.mixnet_contract_address()?;
@@ -138,8 +81,7 @@
     )?;
 
     let result = client.nymd.simulate(vec![msg]).await?;
-    Ok(SimulateResult::new(result.gas_info, gas_price).detailed_fee())
->>>>>>> 241f0cf9
+    Ok(SimulateResult::new(result.gas_info, gas_price).detailed_fee()?)
 }
 
 #[tauri::command]
@@ -158,13 +100,8 @@
         vec![],
     )?;
 
-<<<<<<< HEAD
-  let result = client.nymd.simulate(vec![msg]).await?;
-  Ok(SimulateResult::new(result.gas_info, gas_price).detailed_fee()?)
-=======
     let result = client.nymd.simulate(vec![msg]).await?;
-    Ok(SimulateResult::new(result.gas_info, gas_price).detailed_fee())
->>>>>>> 241f0cf9
+    Ok(SimulateResult::new(result.gas_info, gas_price).detailed_fee()?)
 }
 
 #[tauri::command]
@@ -172,24 +109,6 @@
     profit_margin_percent: u8,
     state: tauri::State<'_, Arc<RwLock<State>>>,
 ) -> Result<FeeDetails, BackendError> {
-<<<<<<< HEAD
-  let guard = state.read().await;
-
-  let client = guard.current_client()?;
-  let mixnet_contract = client.nymd.mixnet_contract_address()?;
-  let gas_price = client.nymd.gas_price().clone();
-
-  let msg = client.nymd.wrap_contract_execute_message(
-    mixnet_contract,
-    &ExecuteMsg::UpdateMixnodeConfig {
-      profit_margin_percent,
-    },
-    vec![],
-  )?;
-
-  let result = client.nymd.simulate(vec![msg]).await?;
-  Ok(SimulateResult::new(result.gas_info, gas_price).detailed_fee()?)
-=======
     let guard = state.read().await;
 
     let client = guard.current_client()?;
@@ -205,41 +124,17 @@
     )?;
 
     let result = client.nymd.simulate(vec![msg]).await?;
-    Ok(SimulateResult::new(result.gas_info, gas_price).detailed_fee())
->>>>>>> 241f0cf9
+    Ok(SimulateResult::new(result.gas_info, gas_price).detailed_fee()?)
 }
 
 #[tauri::command]
 pub async fn simulate_delegate_to_mixnode(
-<<<<<<< HEAD
-  identity: &str,
-  amount: MajorCurrencyAmount,
-  state: tauri::State<'_, Arc<RwLock<State>>>,
-) -> Result<FeeDetails, BackendError> {
-  let guard = state.read().await;
-  let delegation = amount.into_cosmos_coin()?;
-
-  let client = guard.current_client()?;
-  let mixnet_contract = client.nymd.mixnet_contract_address()?;
-  let gas_price = client.nymd.gas_price().clone();
-
-  let msg = client.nymd.wrap_contract_execute_message(
-    mixnet_contract,
-    &ExecuteMsg::DelegateToMixnode {
-      mix_identity: identity.to_string(),
-    },
-    vec![delegation],
-  )?;
-
-  let result = client.nymd.simulate(vec![msg]).await?;
-  Ok(SimulateResult::new(result.gas_info, gas_price).detailed_fee()?)
-=======
     identity: &str,
-    amount: Coin,
+    amount: MajorCurrencyAmount,
     state: tauri::State<'_, Arc<RwLock<State>>>,
 ) -> Result<FeeDetails, BackendError> {
     let guard = state.read().await;
-    let delegation = amount.into_backend_coin(guard.current_network().denom())?;
+    let delegation = amount.into();
 
     let client = guard.current_client()?;
     let mixnet_contract = client.nymd.mixnet_contract_address()?;
@@ -254,8 +149,7 @@
     )?;
 
     let result = client.nymd.simulate(vec![msg]).await?;
-    Ok(SimulateResult::new(result.gas_info, gas_price).detailed_fee())
->>>>>>> 241f0cf9
+    Ok(SimulateResult::new(result.gas_info, gas_price).detailed_fee()?)
 }
 
 #[tauri::command]
@@ -263,24 +157,6 @@
     identity: &str,
     state: tauri::State<'_, Arc<RwLock<State>>>,
 ) -> Result<FeeDetails, BackendError> {
-<<<<<<< HEAD
-  let guard = state.read().await;
-
-  let client = guard.current_client()?;
-  let mixnet_contract = client.nymd.mixnet_contract_address()?;
-  let gas_price = client.nymd.gas_price().clone();
-
-  let msg = client.nymd.wrap_contract_execute_message(
-    mixnet_contract,
-    &ExecuteMsg::UndelegateFromMixnode {
-      mix_identity: identity.to_string(),
-    },
-    vec![],
-  )?;
-
-  let result = client.nymd.simulate(vec![msg]).await?;
-  Ok(SimulateResult::new(result.gas_info, gas_price).detailed_fee()?)
-=======
     let guard = state.read().await;
 
     let client = guard.current_client()?;
@@ -296,6 +172,5 @@
     )?;
 
     let result = client.nymd.simulate(vec![msg]).await?;
-    Ok(SimulateResult::new(result.gas_info, gas_price).detailed_fee())
->>>>>>> 241f0cf9
+    Ok(SimulateResult::new(result.gas_info, gas_price).detailed_fee()?)
 }