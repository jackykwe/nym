--- conflicted
+++ resolved
@@ -2,14 +2,10 @@
 // SPDX-License-Identifier: Apache-2.0
 
 use crate::error::BackendError;
-<<<<<<< HEAD
+use crate::nymd_client;
 use crate::operations::simulate::{FeeDetails, SimulateResult};
 use crate::WalletState;
-=======
-use crate::nymd_client;
-use crate::simulate::{FeeDetails, SimulateResult};
-use crate::State;
->>>>>>> fbdf31b8
+use mixnet_contract_common::IdentityKey;
 use mixnet_contract_common::IdentityKey;
 use mixnet_contract_common::{ExecuteMsg, Gateway, MixNode};
 use nym_types::currency::DecCoin;
@@ -177,16 +173,11 @@
     )?;
 
     let result = client.nymd.simulate(vec![msg]).await?;
-<<<<<<< HEAD
-    guard.create_detailed_fee(SimulateResult::new(result.gas_info, gas_price))
-=======
-    Ok(SimulateResult::new(result.gas_info, gas_price).detailed_fee())
->>>>>>> fbdf31b8
+    guard.create_detailed_fee(SimulateResult::new(result.gas_info, gas_price))
 }
 
 #[tauri::command]
 pub async fn simulate_claim_operator_reward(
-<<<<<<< HEAD
     state: tauri::State<'_, WalletState>,
 ) -> Result<FeeDetails, BackendError> {
     let guard = state.read().await;
@@ -195,20 +186,10 @@
     let result = client.nymd.simulate_claim_operator_reward(None).await?;
     let gas_price = client.nymd.gas_price().clone();
     guard.create_detailed_fee(SimulateResult::new(result.gas_info, gas_price))
-=======
-    state: tauri::State<'_, Arc<RwLock<State>>>,
-) -> Result<FeeDetails, BackendError> {
-    let result = nymd_client!(state)
-        .simulate_claim_operator_reward(None)
-        .await?;
-    let gas_price = nymd_client!(state).gas_price().clone();
-    Ok(SimulateResult::new(result.gas_info, gas_price).detailed_fee())
->>>>>>> fbdf31b8
 }
 
 #[tauri::command]
 pub async fn simulate_compound_operator_reward(
-<<<<<<< HEAD
     state: tauri::State<'_, WalletState>,
 ) -> Result<FeeDetails, BackendError> {
     let guard = state.read().await;
@@ -217,21 +198,11 @@
     let result = client.nymd.simulate_compound_operator_reward(None).await?;
     let gas_price = client.nymd.gas_price().clone();
     guard.create_detailed_fee(SimulateResult::new(result.gas_info, gas_price))
-=======
-    state: tauri::State<'_, Arc<RwLock<State>>>,
-) -> Result<FeeDetails, BackendError> {
-    let result = nymd_client!(state)
-        .simulate_compound_operator_reward(None)
-        .await?;
-    let gas_price = nymd_client!(state).gas_price().clone();
-    Ok(SimulateResult::new(result.gas_info, gas_price).detailed_fee())
->>>>>>> fbdf31b8
 }
 
 #[tauri::command]
 pub async fn simulate_claim_delegator_reward(
     mix_identity: IdentityKey,
-<<<<<<< HEAD
     state: tauri::State<'_, WalletState>,
 ) -> Result<FeeDetails, BackendError> {
     let guard = state.read().await;
@@ -243,21 +214,11 @@
         .await?;
     let gas_price = client.nymd.gas_price().clone();
     guard.create_detailed_fee(SimulateResult::new(result.gas_info, gas_price))
-=======
-    state: tauri::State<'_, Arc<RwLock<State>>>,
-) -> Result<FeeDetails, BackendError> {
-    let result = nymd_client!(state)
-        .simulate_claim_delegator_reward(mix_identity, None)
-        .await?;
-    let gas_price = nymd_client!(state).gas_price().clone();
-    Ok(SimulateResult::new(result.gas_info, gas_price).detailed_fee())
->>>>>>> fbdf31b8
 }
 
 #[tauri::command]
 pub async fn simulate_compound_delegator_reward(
     mix_identity: IdentityKey,
-<<<<<<< HEAD
     state: tauri::State<'_, WalletState>,
 ) -> Result<FeeDetails, BackendError> {
     let guard = state.read().await;
@@ -269,7 +230,45 @@
         .await?;
     let gas_price = client.nymd.gas_price().clone();
     guard.create_detailed_fee(SimulateResult::new(result.gas_info, gas_price))
-=======
+}
+
+#[tauri::command]
+pub async fn simulate_claim_operator_reward(
+    state: tauri::State<'_, Arc<RwLock<State>>>,
+) -> Result<FeeDetails, BackendError> {
+    let result = nymd_client!(state)
+        .simulate_claim_operator_reward(None)
+        .await?;
+    let gas_price = nymd_client!(state).gas_price().clone();
+    Ok(SimulateResult::new(result.gas_info, gas_price).detailed_fee())
+}
+
+#[tauri::command]
+pub async fn simulate_compound_operator_reward(
+    state: tauri::State<'_, Arc<RwLock<State>>>,
+) -> Result<FeeDetails, BackendError> {
+    let result = nymd_client!(state)
+        .simulate_compound_operator_reward(None)
+        .await?;
+    let gas_price = nymd_client!(state).gas_price().clone();
+    Ok(SimulateResult::new(result.gas_info, gas_price).detailed_fee())
+}
+
+#[tauri::command]
+pub async fn simulate_claim_delegator_reward(
+    mix_identity: IdentityKey,
+    state: tauri::State<'_, Arc<RwLock<State>>>,
+) -> Result<FeeDetails, BackendError> {
+    let result = nymd_client!(state)
+        .simulate_claim_delegator_reward(mix_identity, None)
+        .await?;
+    let gas_price = nymd_client!(state).gas_price().clone();
+    Ok(SimulateResult::new(result.gas_info, gas_price).detailed_fee())
+}
+
+#[tauri::command]
+pub async fn simulate_compound_delegator_reward(
+    mix_identity: IdentityKey,
     state: tauri::State<'_, Arc<RwLock<State>>>,
 ) -> Result<FeeDetails, BackendError> {
     let result = nymd_client!(state)
@@ -277,5 +276,4 @@
         .await?;
     let gas_price = nymd_client!(state).gas_price().clone();
     Ok(SimulateResult::new(result.gas_info, gas_price).detailed_fee())
->>>>>>> fbdf31b8
 }