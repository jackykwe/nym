--- conflicted
+++ resolved
@@ -22,22 +22,13 @@
         self.to_string().to_lowercase()
     }
 
-<<<<<<< HEAD
-  pub fn denom(&self) -> &str {
-    match self {
-      // network defaults should be correctly formatted
-      Network::QA => qa::DENOM,
-      Network::SANDBOX => sandbox::DENOM,
-      Network::MAINNET => mainnet::DENOM,
-=======
-    pub fn denom(&self) -> Denom {
+    pub fn denom(&self) -> &str {
         match self {
             // network defaults should be correctly formatted
-            Network::QA => Denom::from_str(qa::DENOM).unwrap(),
-            Network::SANDBOX => Denom::from_str(sandbox::DENOM).unwrap(),
-            Network::MAINNET => Denom::from_str(mainnet::DENOM).unwrap(),
+            Network::QA => qa::DENOM,
+            Network::SANDBOX => sandbox::DENOM,
+            Network::MAINNET => mainnet::DENOM,
         }
->>>>>>> 2f4be6de
     }
 }
 
