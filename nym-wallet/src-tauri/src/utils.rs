--- conflicted
+++ resolved
@@ -5,18 +5,6 @@
 use std::sync::Arc;
 use tokio::sync::RwLock;
 
-<<<<<<< HEAD
-=======
-#[allow(non_snake_case)]
-#[cfg_attr(test, derive(ts_rs::TS))]
-#[cfg_attr(test, ts(export, export_to = "../src/types/rust/appEnv.ts"))]
-#[derive(Serialize, Deserialize, Clone, PartialEq, Debug)]
-pub struct AppEnv {
-    pub ADMIN_ADDRESS: Option<String>,
-    pub SHOW_TERMINAL: Option<String>,
-}
-
->>>>>>> 241f0cf9
 fn get_env_as_option(key: &str) -> Option<String> {
     match ::std::env::var(key) {
         Ok(res) => Some(res),
@@ -33,21 +21,6 @@
 }
 
 #[tauri::command]
-<<<<<<< HEAD
-=======
-pub fn major_to_minor(amount: &str) -> Coin {
-    let coin = Coin::new(amount, &Denom::Major);
-    coin.to_minor()
-}
-
-#[tauri::command]
-pub fn minor_to_major(amount: &str) -> Coin {
-    let coin = Coin::new(amount, &Denom::Minor);
-    coin.to_major()
-}
-
-#[tauri::command]
->>>>>>> 241f0cf9
 pub async fn owns_mixnode(
     state: tauri::State<'_, Arc<RwLock<State>>>,
 ) -> Result<bool, BackendError> {
@@ -61,92 +34,8 @@
 pub async fn owns_gateway(
     state: tauri::State<'_, Arc<RwLock<State>>>,
 ) -> Result<bool, BackendError> {
-<<<<<<< HEAD
-  Ok(
-    nymd_client!(state)
-      .owns_gateway(nymd_client!(state).address())
-      .await?
-      .is_some(),
-  )
-=======
     Ok(nymd_client!(state)
         .owns_gateway(nymd_client!(state).address())
         .await?
         .is_some())
-}
-
-#[cfg_attr(test, derive(ts_rs::TS))]
-#[cfg_attr(test, ts(export, export_to = "../src/types/rust/delegationresult.ts"))]
-#[derive(Serialize, Deserialize)]
-pub struct DelegationResult {
-    source_address: String,
-    target_address: String,
-    amount: Option<Coin>,
-}
-
-impl DelegationResult {
-    pub fn new(
-        source_address: &str,
-        target_address: &str,
-        amount: Option<Coin>,
-    ) -> DelegationResult {
-        DelegationResult {
-            source_address: source_address.to_string(),
-            target_address: target_address.to_string(),
-            amount,
-        }
-    }
-}
-
-impl From<Delegation> for DelegationResult {
-    fn from(delegation: Delegation) -> Self {
-        DelegationResult {
-            source_address: delegation.owner().to_string(),
-            target_address: delegation.node_identity(),
-            amount: Some(delegation.amount.into()),
-        }
-    }
-}
-
-#[cfg_attr(test, derive(ts_rs::TS))]
-#[cfg_attr(test, ts(export, export_to = "../src/types/rust/delegationevent.ts"))]
-#[derive(Deserialize, Serialize)]
-pub enum DelegationEvent {
-    Delegate(DelegationResult),
-    Undelegate(PendingUndelegate),
-}
-
-impl From<ContractDelegationEvent> for DelegationEvent {
-    fn from(event: ContractDelegationEvent) -> Self {
-        match event {
-            ContractDelegationEvent::Delegate(delegation) => {
-                DelegationEvent::Delegate(delegation.into())
-            }
-            ContractDelegationEvent::Undelegate(pending_undelegate) => {
-                DelegationEvent::Undelegate(pending_undelegate.into())
-            }
-        }
-    }
-}
-
-#[cfg_attr(test, derive(ts_rs::TS))]
-#[cfg_attr(test, ts(export, export_to = "../src/types/rust/pendingundelegate.ts"))]
-#[derive(Deserialize, Serialize)]
-pub struct PendingUndelegate {
-    mix_identity: String,
-    delegate: String,
-    proxy: Option<String>,
-    block_height: u64,
-}
-
-impl From<ContractPendingUndelegate> for PendingUndelegate {
-    fn from(pending_undelegate: ContractPendingUndelegate) -> Self {
-        PendingUndelegate {
-            mix_identity: pending_undelegate.mix_identity(),
-            delegate: pending_undelegate.delegate().to_string(),
-            proxy: pending_undelegate.proxy().map(|p| p.to_string()),
-            block_height: pending_undelegate.block_height(),
-        }
-    }
->>>>>>> 241f0cf9
 }