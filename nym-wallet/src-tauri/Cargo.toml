[package]
name = "nym_wallet"
<<<<<<< HEAD
version = "1.1.5"
=======
version = "1.1.6"
>>>>>>> 273dc415
description = "Nym Native Wallet"
authors = ["Nym Technologies SA"]
license = ""
repository = ""
default-run = "nym_wallet"
edition = "2021"
build = "src/build.rs"
rust-version = "1.58"

# See more keys and their definitions at https://doc.rust-lang.org/cargo/reference/manifest.html

[build-dependencies]
tauri-build = { version = "=1.2.1", features = [] }

tauri-codegen = "=1.2.1"
tauri-macros = "=1.2.1"

[dependencies]
bip39 = "1.0"
cfg-if = "1.0.0"
chrono = "0.4"
colored = "2.0"
dirs = "4.0"
dotenv = "0.15.0"
eyre = "0.6.5"
fern = { version = "0.6.1", features = ["colored"] }
futures = "0.3.15"
itertools = "0.10"
log = { version = "0.4", features = ["serde"] }
once_cell = "1.7.2"
pretty_env_logger = "0.4"
rand = "0.6.5"
reqwest = {version = "0.11.9", features = ["json"] }
serde = { version = "1.0", features = ["derive"] }
serde_json = "1.0"
serde_repr = "0.1"
strum = { version = "0.23", features = ["derive"] }
tauri = { version = "=1.2.2", features = ["clipboard-all", "shell-open", "updater", "window-maximize"] }
tendermint-rpc = "0.23.0"
thiserror = "1.0"
tokio = { version = "1.10", features = ["full"] }
toml = "0.5.8"
url = "2.2"
k256 = { version = "0.10", features = ["ecdsa", "sha256"] }

aes-gcm = "0.9.4"
argon2 = { version = "0.3.2", features = ["std"] }
base64 = "0.13"
zeroize = "1.4.3"

cosmwasm-std = "1.0.0"
cosmrs = { git = "https://github.com/neacsu/cosmos-rust", branch = "neacsu/feegrant_support" }

validator-client = { path = "../../common/client-libs/validator-client", features = [
    "nyxd-client",
] }
mixnet-contract-common = { path = "../../common/cosmwasm-smart-contracts/mixnet-contract" }
vesting-contract-common = { path = "../../common/cosmwasm-smart-contracts/vesting-contract" }
config = { path = "../../common/config" }
coconut-interface = { path = "../../common/coconut-interface" }
# Used for Type conversion, can be extracted but its a lot of work
vesting-contract = { path = "../../contracts/vesting" }
nym-types = { path = "../../common/types" }
nym-wallet-types = { path = "../nym-wallet-types" }

[dev-dependencies]
tempfile = "3.3.0"
ts-rs = "6.1.2"

[features]
default = ["custom-protocol"]
custom-protocol = ["tauri/custom-protocol"]
generate-ts = []<|MERGE_RESOLUTION|>--- conflicted
+++ resolved
@@ -1,10 +1,6 @@
 [package]
 name = "nym_wallet"
-<<<<<<< HEAD
-version = "1.1.5"
-=======
 version = "1.1.6"
->>>>>>> 273dc415
 description = "Nym Native Wallet"
 authors = ["Nym Technologies SA"]
 license = ""
