{
  "name": "@nym/nym-connect",
<<<<<<< HEAD
  "version": "1.1.0",
=======
  "version": "1.1.2",
>>>>>>> 00f17c37
  "main": "index.js",
  "license": "MIT",
  "scripts": {
    "prewebpack:dev": "yarn --cwd .. build",
    "webpack:dev": "yarn webpack serve --config webpack.dev.js",
    "webpack:prod": "yarn webpack --progress --config webpack.prod.js",
    "tauri:dev": "RUST_DEBUG=1 yarn tauri dev",
    "tauri:build": "yarn tauri build",
    "dev": "run-p webpack:dev tauri:dev",
    "prebuild": "yarn --cwd .. build",
    "build": "run-s webpack:prod tauri:build",
    "storybook": "start-storybook -p 6006",
    "prestorybook:build": "yarn --cwd .. build",
    "storybook:build": "build-storybook",
    "tsc": "tsc --noEmit true",
    "tsc:watch": "tsc --noEmit true --watch",
    "lint": "eslint src",
    "lint:fix": "eslint src --fix",
    "test": "jest",
    "test:watch": "jest --watch"
  },
  "dependencies": {
    "@emotion/react": "^11.7.0",
    "@emotion/styled": "^11.6.0",
    "@hookform/resolvers": "^2.8.0",
    "@mui/icons-material": "^5.2.0",
    "@mui/material": "^5.2.2",
    "@mui/styles": "^5.2.2",
    "@nymproject/react": "^1.0.0",
    "@tauri-apps/api": "^1.1.0",
    "@tauri-apps/tauri-forage": "^1.0.0-beta.2",
    "clsx": "^1.1.1",
    "luxon": "^2.3.0",
    "pretty-bytes": "^6.0.0",
    "react": "^17.0.2",
    "react-dom": "^17.0.2",
    "react-error-boundary": "^3.1.3",
    "react-hook-form": "^7.14.2",
    "react-router-dom": "^5.2.0",
    "semver": "^6.3.0",
    "yup": "^0.32.9"
  },
  "devDependencies": {
    "@babel/core": "^7.15.0",
    "@babel/plugin-transform-async-to-generator": "^7.14.5",
    "@babel/preset-env": "^7.15.0",
    "@babel/preset-react": "^7.14.5",
    "@babel/preset-typescript": "^7.15.0",
    "@nymproject/eslint-config-react-typescript": "^1.0.0",
    "@pmmmwh/react-refresh-webpack-plugin": "^0.5.4",
    "@storybook/react": "^6.5.8",
    "@svgr/webpack": "^6.1.1",
    "@tauri-apps/cli": "^1.1.0",
    "@testing-library/jest-dom": "^5.14.1",
    "@testing-library/react": "^12.0.0",
    "@types/jest": "^27.0.1",
    "@types/luxon": "^2.3.2",
    "@types/node": "^16.7.13",
    "@types/react": "^17.0.34",
    "@types/react-dom": "^17.0.9",
    "@types/semver": "^7.3.8",
    "@types/uuid": "^8.3.4",
    "@typescript-eslint/eslint-plugin": "^5.13.0",
    "@typescript-eslint/parser": "^5.13.0",
    "babel-loader": "^8.2.2",
    "babel-plugin-root-import": "^6.6.0",
    "clean-webpack-plugin": "^4.0.0",
    "css-loader": "^6.2.0",
    "css-minimizer-webpack-plugin": "^3.0.2",
    "dotenv-webpack": "^7.0.3",
    "eslint": "^8.10.0",
    "eslint-config-airbnb": "^19.0.4",
    "eslint-config-airbnb-typescript": "^16.1.0",
    "eslint-config-prettier": "^8.5.0",
    "eslint-import-resolver-root-import": "^1.0.4",
    "eslint-plugin-import": "^2.25.4",
    "eslint-plugin-jest": "^26.1.1",
    "eslint-plugin-jsx-a11y": "^6.5.1",
    "eslint-plugin-prettier": "^4.0.0",
    "eslint-plugin-react": "^7.29.2",
    "eslint-plugin-react-hooks": "^4.3.0",
    "eslint-plugin-storybook": "^0.5.12",
    "favicons": "^7.0.2",
    "favicons-webpack-plugin": "^5.0.2",
    "file-loader": "^6.2.0",
    "fork-ts-checker-webpack-plugin": "^7.2.1",
    "html-webpack-plugin": "^5.3.2",
    "jest": "^27.1.0",
    "mini-css-extract-plugin": "^2.2.2",
    "npm-run-all": "^4.1.5",
    "prettier": "2.3.2",
    "react-refresh": "^0.10.0",
    "react-refresh-typescript": "^2.0.2",
    "style-loader": "^3.2.1",
    "thread-loader": "^3.0.4",
    "ts-jest": "^27.0.5",
    "ts-loader": "^9.2.5",
    "tsconfig-paths-webpack-plugin": "^3.5.2",
    "typescript": "^4.6.2",
    "url-loader": "^4.1.1",
    "webpack": "^5.64.3",
    "webpack-cli": "^4.8.0",
    "webpack-dev-server": "^4.5.0",
    "webpack-favicons": "^1.3.8",
    "webpack-merge": "^5.8.0"
  }
}<|MERGE_RESOLUTION|>--- conflicted
+++ resolved
@@ -1,10 +1,6 @@
 {
   "name": "@nym/nym-connect",
-<<<<<<< HEAD
-  "version": "1.1.0",
-=======
   "version": "1.1.2",
->>>>>>> 00f17c37
   "main": "index.js",
   "license": "MIT",
   "scripts": {
