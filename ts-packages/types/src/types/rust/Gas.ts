<<<<<<< HEAD

export interface Gas { gas_units: bigint, }
=======
export interface Gas {
  gas_units: bigint;
}
>>>>>>> 1847c8fe
<|MERGE_RESOLUTION|>--- conflicted
+++ resolved
@@ -1,8 +1,3 @@
-<<<<<<< HEAD
-
-export interface Gas { gas_units: bigint, }
-=======
 export interface Gas {
   gas_units: bigint;
-}
->>>>>>> 1847c8fe
+}