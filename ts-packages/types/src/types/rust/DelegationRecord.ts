import type { DecCoin } from "./DecCoin";

<<<<<<< HEAD
export interface DelegationRecord { amount: DecCoin, block_height: bigint, delegated_on_iso_datetime: string, }
=======
export interface DelegationRecord {
  amount: MajorCurrencyAmount;
  block_height: bigint;
  delegated_on_iso_datetime: string;
  uses_vesting_contract_tokens: boolean;
}
>>>>>>> 1847c8fe
<|MERGE_RESOLUTION|>--- conflicted
+++ resolved
@@ -1,12 +1,8 @@
 import type { DecCoin } from "./DecCoin";
 
-<<<<<<< HEAD
-export interface DelegationRecord { amount: DecCoin, block_height: bigint, delegated_on_iso_datetime: string, }
-=======
 export interface DelegationRecord {
-  amount: MajorCurrencyAmount;
+  amount: DecCoin;
   block_height: bigint;
   delegated_on_iso_datetime: string;
   uses_vesting_contract_tokens: boolean;
-}
->>>>>>> 1847c8fe
+}